# Copyright 2024 Siemens AG
# SPDX-FileCopyrightText: 2024 SPDX-FileCopyrightText:
#
# SPDX-License-Identifier: Apache-2.0

"""Utility functions for generating, saving, and loading cryptographic keys.

Designed to facilitate key management by offering simple methods to create new keys,
store them and retrieve them when needed.
"""

import logging
import math
import os
import re
import textwrap
import warnings
from typing import List, Optional, Tuple, Union

import pyasn1.error
from cryptography.hazmat.primitives import serialization
from cryptography.hazmat.primitives.asymmetric import (
    dh,
    dsa,
    ec,
    ed448,
    ed25519,
    rsa,
    x448,
    x25519,
)
from cryptography.hazmat.primitives.asymmetric.ec import EllipticCurvePrivateKey, EllipticCurvePublicKey
from cryptography.hazmat.primitives.asymmetric.ed448 import Ed448PublicKey
from cryptography.hazmat.primitives.asymmetric.ed25519 import Ed25519PublicKey
from cryptography.hazmat.primitives.asymmetric.rsa import RSAPrivateKey, RSAPublicKey
from cryptography.hazmat.primitives.serialization import Encoding, PublicFormat
from pyasn1.codec.der import decoder
from pyasn1.type import tag, univ
from pyasn1_alt_modules import rfc4211, rfc5280, rfc5480, rfc5958, rfc6402, rfc6664, rfc9480
from robot.api.deco import keyword, not_keyword

import pq_logic.combined_factory
from pq_logic.keys import serialize_utils
from pq_logic.keys.abstract_pq import PQSignaturePrivateKey, PQSignaturePublicKey
<<<<<<< HEAD
from pq_logic.keys.abstract_stateful_hash_sig import PQHashStatefulSigPrivateKey, PQHashStatefulSigPublicKey
from pq_logic.keys.abstract_wrapper_keys import AbstractCompositePrivateKey, HybridPublicKey
from pq_logic.keys.composite_sig03 import CompositeSig03PrivateKey, CompositeSig03PublicKey
from pq_logic.keys.composite_sig04 import CompositeSig04PrivateKey, CompositeSig04PublicKey
=======
from pq_logic.keys.abstract_wrapper_keys import AbstractCompositePrivateKey
from pq_logic.keys.composite_sig07 import CompositeSig07PrivateKey
>>>>>>> 46e547df
from pq_logic.keys.kem_keys import MLKEMPrivateKey
from pq_logic.keys.key_pyasn1_utils import load_enc_key
from pq_logic.keys.sig_keys import MLDSAPrivateKey, SLHDSAPrivateKey
from pq_logic.keys.stateful_sig_keys import XMSSMTPrivateKey, XMSSPrivateKey
from pq_logic.keys.trad_kem_keys import RSAEncapKey
from pq_logic.keys.xwing import XWingPrivateKey
from pq_logic.tmp_oids import COMPOSITE_SIG07_OID_TO_NAME, id_rsa_kem_spki
from resources import oid_mapping, prepare_alg_ids, typingutils, utils
from resources.asn1utils import try_decode_pyasn1
from resources.convertutils import str_to_bytes, subject_public_key_info_from_pubkey
from resources.exceptions import BadAlg, BadAsn1Data, BadCertTemplate, BadSigAlgID, InvalidKeyCombination, UnknownOID
from resources.oid_mapping import KEY_CLASS_MAPPING, get_curve_instance, get_hash_from_oid, may_return_oid_to_name
from resources.oidutils import (
    CURVE_OID_2_NAME,
    HYBRID_SIG_OID_2_NAME,
    KEM_OID_2_NAME,
    PQ_NAME_2_OID,
    PQ_OID_2_NAME,
    PQ_SIG_PRE_HASH_OID_2_NAME,
    TRAD_SIG_NAME_2_OID,
    TRAD_STR_OID_TO_KEY_NAME,
)
from resources.suiteenums import KeySaveType
from resources.typingutils import PrivateKey, PublicKey, SignKey, TradPrivateKey, TradSignKey, TradVerifyKey, VerifyKey


def save_key(  # noqa: D417 undocumented-params
    key: PrivateKey,
    path: str,
    password: Optional[str] = "11111",
    save_type: str = "seed",
    save_old: bool = False,
):
    """Save a private key to a file, optionally encrypting it with a passphrase.

    Arguments:
    ---------
        - `key`: The private key object to save.
        - `path`: The file path where the key will be saved.
        - `passphrase`: Optional passphrase to encrypt the key. If None, save without encryption. Defaults to "11111".
        - `save_type`: How to save the pq-key. Can be "seed", "raw" or "seed_and_raw". Defaults to "seed".
        - `save_old`: If True, save the ML-KEM or ML-DSA key as raw bytes \
        (Otherwise uses the new `Choice` structure.) Defaults to `False`.

    Raises:
    ------
        - `TypeError` if the provided key is not a valid private key object.

    Examples:
    --------
    | Save Key | ${key} | /path/to/save/key.pem | password123 |

    """
    encoding_ = serialization.Encoding.PEM
    format_ = serialization.PrivateFormat.PKCS8
    passphrase = password.encode("utf-8") if password else None
    encrypt_algo = serialization.NoEncryption()

    if passphrase is not None:
        encrypt_algo = serialization.BestAvailableEncryption(passphrase)

    if isinstance(key, TradPrivateKey):
        data = key.private_bytes(
            encoding=encoding_,
            format=format_,
            encryption_algorithm=encrypt_algo,  # type: ignore
        )

    elif isinstance(key, (MLKEMPrivateKey, MLDSAPrivateKey)) and save_old:
        warnings.warn(
            "'old_param=True' is deprecated and will be removed in a future version. "
            "Please update your code so that you can support the ne export for ML-KEM and ML-DSA keys."
            "Hybrid keys will be supported until the next release, of the corresponding drafts.",
            category=DeprecationWarning,
            stacklevel=2,
        )
        # Save the key as raw bytes (old format)
        data = key.private_bytes(
            encoding=encoding_,
            format=format_,
            encryption_algorithm=encrypt_algo,
        )

    else:
        data = pq_logic.combined_factory.CombinedKeyFactory.save_private_key_one_asym_key(
            private_key=key,
            save_type=save_type,
            password=password,
            version=1,
            encoding=encoding_,
        )

    with open(path, "wb") as f:
        f.write(data)


def _generate_ec_key(algorithm: str, curve: str):
    """Generate a private key for a specified elliptic curve algorithm and curve.

    This function generates a private key for Ed25519, Ed448, X25519, and X448.

    :param algorithm: The name of the elliptic curve algorithm. Supported values are:
                      - "ed25519" for Ed25519PrivateKey
                      - "ed448" for Ed448PrivateKey
                      - "x25519" for X25519PrivateKey
                      - "x448" for X448PrivateKey
    :param curve: the name of the elliptic curve.
    :return: A generated private key object corresponding to the specified algorithm.
    :raises ValueError: If the provided algorithm is not supported.
    """
    if algorithm in ["ecdh", "ecdsa", "ecc", "ec"]:
        curve_instance = oid_mapping.get_curve_instance(curve_name=curve)
        return ec.generate_private_key(curve=curve_instance)

    if algorithm == "ed25519":
        return ed25519.Ed25519PrivateKey.generate()

    if algorithm == "ed448":
        return ed448.Ed448PrivateKey.generate()

    if algorithm == "x25519":
        return x25519.X25519PrivateKey.generate()

    if algorithm == "x448":
        return x448.X448PrivateKey.generate()

    raise ValueError(f"Unsupported ecc algorithm: {algorithm}")


def _generate_dh_private_key(
    p: Optional[int] = None, g: int = 2, secret_scalar: Optional[int] = None, length: int = 2048
) -> dh.DHPrivateKey:
    """Generate a Diffie-Hellman (DH) private key using the provided parameters.

    :param p: The prime modulus for the DH parameters. If not provided, a new prime modulus
              will be generated based on the specified `length`.
    :param g: The generator for the DH parameters. Defaults to 2.
    :param secret_scalar: The secret scalar value to use for key generation. If not provided,
                          a new secret scalar will be generated.
    :param length: The length of the key in bits if `p` is not provided. Default to 2048.
    :return: The generated DH private key.
    :raises ValueError: If the `secret_scalar` parameter is provided, but not `p`.
    """
    if p is None:
        parameters = dh.generate_parameters(generator=g, key_size=length)
    else:
        parameters = dh.DHParameterNumbers(p, g).parameters()

    if secret_scalar is not None:
        if p is None:
            raise ValueError("Parameter `p` must be provided when using a `secret_scalar`.")
        public_number = pow(g, secret_scalar, p)
        private_key = dh.DHPrivateNumbers(
            x=secret_scalar, public_numbers=dh.DHPublicNumbers(public_number, parameters.parameter_numbers())
        ).private_key()
    else:
        private_key = parameters.generate_private_key()

    return private_key


def _check_starts_with(algorithm: str, prefixes: List[str]) -> bool:
    """Check if the algorithm starts with any of the specified prefixes."""
    return any(algorithm.startswith(prefix) for prefix in prefixes)


def generate_key(algorithm: str = "rsa", **params) -> PrivateKey:  # noqa: D417 for RF docs
    """Generate a `cryptography` key based on the specified algorithm.

    This function supports generating keys for various cryptographic algorithms including RSA, DSA, ECDSA, ECDH,
    Ed25519, and DH. Depending on the selected algorithm, additional parameters can be provided.

    Post-quantum signature algorithms are not based on hash versions alone but can be specified within the
    signing functions.

    Arguments:
    ---------
        - `algorithm`: The cryptographic algorithm to use for key generation. Defaults to "rsa".
        - `by_name`: If True, the key is generated based on the algorithm name. Defaults to `False`.
        (e.g., "rsa" -> RSAPrivateKey) The parameters are ignored in this case.
        - `**params`: Additional parameters specific to the algorithm.

    Traditional algorithms:
    ---------------------
        - "rsa": RSA.
        - "dsa": DSA.
        - "ecdsa" or "ecdh": Elliptic Curve.
        - "ed25519": Ed25519.
        - "dh": Diffie-Hellman.
        - "bad_rsa_key": RSA with a bit size of 512.
        - "rsa-kem": RSA-KEM RFC9690 (either by directly using the algorithm name or with trad_key=${key}).

    PQ Signature algorithms:
    ------------------------
        - "ml-dsa-44", "ml-dsa-65", "ml-dsa-87"
        - "slh-dsa" or specified version.
        - "falcon512", "falcon1024", "falcon-padded-512", "falcon-padded-1024"

    KEM algorithms:
    ---------------
        - "ml-kem-512", "ml-kem-768", "ml-kem-1024"
        - "sntrup761"
        - "mceliece-348864", "mceliece-460896", "mceliece-6688128", "mceliece-6960119"
        - "frdokem-640-aes", "frodokem-640-shake", "frodokem-976-aes",
        "frodokem-976-shake", "frodokem-1344-aes", "frodokem-1344-shake"

    Hybrid algorithms:
    ------------------
        - "xwing"
        - "composite-sig" (latest version of composite signature)
        - "composite-sig-07"
        - "composite-kem"
        - "composite-dhkem" (uses DHKEM: RFC9180)
        - "chempat"

    Additional Parameters:
    ----------------------
        - For "rsa" and "dsa":
            - length (int, str): The length of the key to generate, in bits. Default is 2048.
        - For "ecdsa" or "ecdh":
            - curve (str): Curve name, see `cryptography.hazmat.primitives.asymmetric.ec`. Default is `secp256r1`.
        - For "dh":
            - g (int): The generator for DH key generation. Default is 2.
            - secret_scalar (str, int): the private key value for DH key generation. If not provided, one is generated.
            - length (int, str): The length of the modulus to generate if `p` is not provided. Default is 2048.

    Additional Hybrid Parameters:
    ----------------------------
        - pq_name (str): The name of the post-quantum algorithm.
        - trad_param (str): The name of the traditional algorithm. needs to be `ecdh` for
        composite-kem/composite-dhkem/chempat and
        `ecdsa` for composite-sig.
        - pq_key (PQPrivateKey): The post-quantum private key.
        - trad_key (ECDHPrivateKey or RSA): The traditional private key.

    Returns:
    -------
        - The generated private key.

    Raises:
    ------
        - `ValueError` if the specified algorithm is not supported or if invalid parameters are provided.

    Examples:
    --------
    | ${private_key}= | Generate Key | algorithm=rsa | length=2048 |
    | ${private_key}= | Generate Key | algorithm=dh | length=2048 |
    | ${private_key}= | Generate Key | algorithm=ecdsa | curve=secp384r1 |

    """
    algorithm = algorithm.lower()

    if params.get("seed") is not None:
        return pq_logic.combined_factory.CombinedKeyFactory.generate_key_from_seed(
            algorithm,
            seed=params.get("seed"),  # type: ignore
            curve=params.get("curve"),
        )  # type: ignore

    if algorithm == "bad_rsa_key":
        from cryptography.hazmat.bindings._rust import (  # pylint: disable=import-outside-toplevel
            openssl as rust_openssl,  # type: ignore
        )

        private_key = rust_openssl.rsa.generate_private_key(65537, 512)  # type: ignore

    elif algorithm == "rsa":
        length = int(params.get("length", 2048))
        private_key = rsa.generate_private_key(public_exponent=65537, key_size=length)

    elif algorithm == "dsa":
        length = int(params.get("length", 2048))
        private_key = dsa.generate_private_key(key_size=length)

    elif algorithm in {"ed25519", "ed448", "x25519", "x448", "ecdh", "ecdsa", "ecc", "ec"}:
        curve = params.get("curve", "secp256r1")
        private_key = _generate_ec_key(algorithm, curve)

    elif algorithm == "dh":
        private_key = _generate_dh_private_key(
            p=params.get("p"),
            g=params.get("g", 2),
            secret_scalar=params.get("secret_scalar"),
            length=int(params.get("length", 2048)),
        )

    else:
        private_key = pq_logic.combined_factory.CombinedKeyFactory.generate_key(algorithm=algorithm, **params)

    return private_key


def _extract_and_format_key(pem_file_path: str) -> bytes:
    """Extract and format the private key from a PEM file, including metadata if present.

    :param pem_file_path: Path to the PEM file.
    :return: The formatted key in PEM format as bytes.
    """
    with open(pem_file_path, "r", encoding="utf-8") as file:
        pem_content = file.read()

    # Regex to match PEM header, metadata, and footer
    match = re.search(
        r"-----BEGIN (.*?) PRIVATE KEY-----\n"
        r"(Proc-Type: .*?\nDEK-Info: .*?\n\n)?"
        r"(.*?)"
        r"-----END \1 PRIVATE KEY-----",
        pem_content,
        re.DOTALL,
    )

    if match:
        key_name = match.group(1).encode("utf-8")
        metadata = match.group(2) or ""
        key_content = match.group(3).strip()

        wrapped_key_content = "\n".join(textwrap.wrap(key_content, width=64))

        pem_data = (
            b"-----BEGIN "
            + key_name
            + b" PRIVATE KEY-----\n"
            + metadata.encode("utf-8")
            + wrapped_key_content.encode("utf-8")
            + b"\n-----END "
            + key_name
            + b" PRIVATE KEY-----\n"
        )
        return pem_data

    raise ValueError("No valid private key found in the file.")


def _extract_pem_private_key_block(data: bytes) -> bytes:
    """Extract the full PEM block (BEGIN ... PRIVATE KEY ... END) from raw byte data.

    :param data: The bytes content that may contain one or more PEM blocks.
    :return: The matched PEM block, or an empty bytes object if not found.
    """
    pem_pattern = re.compile(
        rb"-----BEGIN ([A-Za-z0-9-]+) PRIVATE KEY-----"
        rb".*?"
        rb"-----END \1 PRIVATE KEY-----",
        re.DOTALL,
    )

    match = pem_pattern.search(data)
    if match:
        return match.group(0)

    return b""


def load_private_key_from_file(  # noqa: D417 for RF docs
    filepath: str,
    password: Optional[str] = "11111",
) -> PrivateKey:
    """Load a private key from a file.

    Arguments:
    ---------
        - `filepath`: The path to the file containing the PEM-encoded key.
        - `password`: The password to decrypt the key file, if it is encrypted. Defaults to "11111".
          (`x448` and `x25519` and ed versions do not support encryption.)
        - `key_type`: the type of the key, needed for x448 and x25519. (also ed-versions)
        the value "custom" is used for pq- and hybrid-keys.

    Returns:
    -------
        - An instance of the loaded key, such as `RSAPrivateKey`, `X448PrivateKey`, or `X25519PrivateKey`.

    Raises:
    ------
        - `FileNotFoundError` if the file does not exist.

    Examples:
    --------
    | ${key}= | Load Private Key From File | /path/to/key.pem | password123 |
    | ${x448_key}= | Load Private Key From File | /path/to/x448_key.pem |
    | ${x25519_key}= | Load Private Key From File | /path/to/ed25519_key.pem |

    """
    with open(filepath, "rb") as key_file:
        data = key_file.read()

    out = _extract_pem_private_key_block(data)
    from pq_logic.keys.key_pyasn1_utils import CUSTOM_KEY_TYPES

    if out != b"":
        is_custom = any((b"-----BEGIN " + key + b" PRIVATE KEY-----") in out for key in CUSTOM_KEY_TYPES)
        if is_custom:
            if password is not None:
                out = load_enc_key(password=password, data=out)
            else:
                out = utils.decode_pem_string(out)

            return pq_logic.combined_factory.CombinedKeyFactory.load_private_key_from_one_asym_key(data=out)

    pem_data = utils.load_and_decode_pem_file(filepath)

    try:
        # try to load the key with the password.
        if password is not None:
            password = str_to_bytes(password)  # type: ignore
        return serialization.load_der_private_key(data=pem_data, password=password)  # type: ignore
    except ValueError:
        pass

    try:
        if b"SPDX-License-Identifier:" in pem_data:
            pem_data2 = _extract_and_format_key(filepath)
        else:
            pem_data2 = pem_data
    except ValueError:
        pem_data2 = pem_data

    is_custom = any((b"-----BEGIN " + key + b" PRIVATE KEY-----") in pem_data2 for key in CUSTOM_KEY_TYPES)
    print("is_custom:", is_custom)
    if is_custom:
        pem_data = pem_data.replace(b"\r", b"\n")
        if password is not None:
            pem_data = load_enc_key(password=password, data=pem_data2)

        return pq_logic.combined_factory.CombinedKeyFactory.load_private_key_from_one_asym_key(data=pem_data)

    if password is not None:
        password = str_to_bytes(password)  # type: ignore

    private_key = serialization.load_der_private_key(
        pem_data,
        password=password,  # type: ignore
    )
    return private_key


def load_public_key_from_file(filepath: str) -> PublicKey:  # noqa: D417 for RF docs
    """Load a public key from a file.

    Load a cryptographic public key from a PEM-encoded file.

    Arguments:
    ---------
        - `filepath`: the path to the file containing the key data.

    Returns:
    -------
        - An instance of the loaded public key, such as `RSAPublicKey`, `X448PublicKey`, or `X25519PublicKey`.

    Raises:
    ------
        - `FileNotFoundError`: If the file does not exist.
        - `ValueError`: If the file content is not a valid public key format.

    Examples:
    --------
    | ${public_key}= | Load Public Key From File | /path/to/public_key.pem |
    | ${x448_key}= | Load Public Key From File | /path/to/x448_public_key.pem | key_type=x448 |
    | ${x25519_key}= | Load Public Key From File | /path/to/ed25519_public_key.pem | key_type=ed25519 |

    """
    der_data = utils.load_and_decode_pem_file(filepath)

    spki, rest = try_decode_pyasn1(der_data, rfc5280.SubjectPublicKeyInfo())  # type: ignore
    spki: rfc5280.SubjectPublicKeyInfo
    if rest != b"":
        raise BadAsn1Data("SubjectPublicKeyInfo")

    return pq_logic.combined_factory.CombinedKeyFactory.load_public_key_from_spki(spki)


def load_public_key_from_spki(data: Union[bytes, rfc5280.SubjectPublicKeyInfo]) -> PublicKey:  # noqa: D417 for RF docs
    """Load a public key from a DER-encoded SubjectPublicKeyInfo structure.

    Arguments:
    ---------
         - `data`: DER-encoded SubjectPublicKeyInfo structure or a pyasn1 `SubjectPublicKeyInfo` object.

    Returns:
    -------
        - The loaded public key.

    Raises:
    ------
          - `BadAsn1Data`: If the provided data is not a valid DER-encoded SubjectPublicKeyInfo structure.
          - `BadAlg`: If the public key is incorrectly formatted, or the OID is not valid/unknown.

    Examples:
    --------
    ${public_key}= | Load Public Key From Spki| ${data} |

    """
    if isinstance(data, bytes):
        try:
            data, rest = decoder.decode(data, rfc5280.SubjectPublicKeyInfo())
        except pyasn1.error.PyAsn1Error as e:
            raise BadAsn1Data("The SubjectPublicKeyInfo structure was not valid.", overwrite=True) from e
        if rest != b"":
            raise BadAsn1Data("SubjectPublicKeyInfo")

    return pq_logic.combined_factory.CombinedKeyFactory.load_public_key_from_spki(spki=data)


@not_keyword
def generate_key_based_on_alg_id(alg_id: rfc5280.AlgorithmIdentifier) -> PrivateKey:
    """Generate a private key based on the provided algorithm identifier.

    :param alg_id: The algorithm identifier.
    :return: The generated private key.
    :raises ValueError: If the algorithm is not supported.
    :raises UnknownOID: If the OID is unknown.
    :raises BadAsn1Data: If the provided ASN.1 data is invalid.
    :raises NotImplementedError: Hybrid keys are not supported yet.
    """
    oid = alg_id["algorithm"]
    if oid in PQ_OID_2_NAME or str(oid) in PQ_OID_2_NAME:
        for tmp_oid, name in PQ_OID_2_NAME.items():
            if str(oid) == str(tmp_oid):
                if oid in PQ_SIG_PRE_HASH_OID_2_NAME:
                    tmp = PQ_SIG_PRE_HASH_OID_2_NAME[oid].split("-")
                    name = "-".join(tmp[:-1])
                return pq_logic.combined_factory.CombinedKeyFactory.generate_key(algorithm=name)

    elif oid == rfc6664.id_ecPublicKey:
        curve_oid, rest = decoder.decode(alg_id["parameters"], asn1Spec=rfc5480.ECParameters())
        if rest != b"":
            raise BadAsn1Data("ECParameters")
        curve_oid = curve_oid["namedCurve"]
        curve_name = CURVE_OID_2_NAME.get(curve_oid)
        if curve_name is None:
            raise ValueError(f"Unsupported curve OID: {curve_oid}")
        curve_instance = get_curve_instance(curve_name)
        return ec.generate_private_key(curve=curve_instance)

    elif str(oid) in TRAD_STR_OID_TO_KEY_NAME:
        return pq_logic.combined_factory.CombinedKeyFactory.generate_key(algorithm=TRAD_STR_OID_TO_KEY_NAME[str(oid)])

    elif oid in HYBRID_SIG_OID_2_NAME:
        return CombinedKeyFactory.generate_key(algorithm=HYBRID_SIG_OID_2_NAME[oid], by_name=True)
    elif oid in KEM_OID_2_NAME:
        return CombinedKeyFactory.generate_key(algorithm=KEM_OID_2_NAME[oid], by_name=True)

    raise UnknownOID(oid=oid, extra_info="For generating a private key.")


@keyword(name="Get PublicKey From CertTemplate")
def load_public_key_from_cert_template(  # noqa: D417 undocumented param
    cert_template: rfc4211.CertTemplate, must_be_present: bool = True
) -> Optional[PublicKey]:
    """Extract and load the public key inside a `CertTemplate`structure.

    Arguments:
    ---------
        - `cert_template`: The `CertTemplate`structure to extract the key from.
        - `must_be_present`: Whether the public key must be present. Defaults to `True`.

    Returns:
    -------
        - The loaded public key.

    Raises:
    ------
       - `BadCertTemplate`: If the `CertTemplate`structure is invalid.

    Examples:
    --------
    | ${pub_key}= | Get PublicKey From CertTemplate | ${cert_template} |
    | ${pub_key}= | Get PublicKey From CertTemplate | ${cert_template} | False

    """
    if not cert_template["publicKey"].isValue and must_be_present:
        raise BadCertTemplate("The expected public key was not inside the certificate template.")
    if not cert_template["publicKey"].isValue:
        return None

    if cert_template["publicKey"]["subjectPublicKey"].asOctets() == b"" and must_be_present:
        raise BadCertTemplate(
            "The public key was for a KGA request. The public key can not be loaded from the `CertTemplate`."
        )

    if cert_template["publicKey"]["subjectPublicKey"].asOctets() == b"":
        return None

    spki = cert_template["publicKey"]
    old_spki = rfc5280.SubjectPublicKeyInfo()
    old_spki["algorithm"] = spki["algorithm"]
    old_spki["subjectPublicKey"] = spki["subjectPublicKey"]
    try:
        return load_public_key_from_spki(old_spki)
    except (BadAlg, ValueError) as e:
        raise BadCertTemplate(f"Error loading public key from CertTemplate: {e}") from e


def get_key_name(key: Union[PrivateKey, PublicKey]) -> str:  # noqa: D417 undocumented param
    """Retrieve the name of the key's class.

    Arguments:
    ---------
        - `key`: The key instance.

    Returns:
    -------
        - The name of the key class.

    Examples:
    --------
    | ${key_name}= | Get Key Name | ${key} |

    """
    if hasattr(key, "name"):
        return key.name  # type: ignore
    return KEY_CLASS_MAPPING[key.__class__.__name__]


def _check_trad_sig_alg_id(public_key: TradVerifyKey, oid: str, hash_alg: Optional[str]) -> None:
    """Validate if the public key is of the same type as the algorithm identifier."""
    if isinstance(public_key, Ed448PublicKey):
        if str(TRAD_SIG_NAME_2_OID["ed448"]) == oid:
            return
    elif isinstance(public_key, Ed25519PublicKey):
        if str(TRAD_SIG_NAME_2_OID["ed25519"]) == oid:
            return

    elif isinstance(public_key, EllipticCurvePublicKey):
        if str(TRAD_SIG_NAME_2_OID[f"ecdsa-{hash_alg}"]) == oid:
            return

    elif isinstance(public_key, RSAPublicKey):
        if str(TRAD_SIG_NAME_2_OID[f"rsa-{hash_alg}"]) == oid:
            return

    else:
        raise BadAlg(f"Unknown key type to verify the alg id and the matching key: {type(public_key)}")

    raise BadSigAlgID(
        "The public key was not of the same type as the, algorithm identifier implied."
        f"Given OID: {may_return_oid_to_name(univ.ObjectIdentifier(oid))}. Key type: {type(public_key).__name__}"
    )


@not_keyword
def check_consistency_sig_alg_id_and_key(alg_id: rfc9480.AlgorithmIdentifier, key: Union[SignKey, VerifyKey]) -> None:
    """Check the consistency of the algorithm identifier and the key.

    :param alg_id: The algorithm identifier for the key.
    :param key: The key to check.
    :raises BadAlg: If the key is not of the same type as the algorithm identifier.
    """
    oid = alg_id["algorithm"]

    if oid in COMPOSITE_SIG07_OID_TO_NAME:
        name = COMPOSITE_SIG07_OID_TO_NAME[oid]

        try:
            use_pss = name.endswith("-pss")
            if str(key.get_oid(use_pss=use_pss)) != str(oid):  # type: ignore
                raise BadSigAlgID("The public key was not of the same type as the,algorithm identifier implied.")

            return
        except InvalidKeyCombination:
            if hasattr(key, "name"):
                name_type = key.name  # type: ignore
            else:
                name_type = type(key).__name__

            raise BadSigAlgID(
                "The public key was not of the same type as the, algorithm identifier implied.",
                error_details=[
                    f"OID: {oid}. The Public Key was of type: {name_type}. OID-Lookup: {may_return_oid_to_name(oid)}",
                ],
            )

    try:
        hash_alg = get_hash_from_oid(alg_id["algorithm"], only_hash=True)
    except ValueError as e:
        raise BadSigAlgID("The algorithm identifier was not valid, and does not match the key.") from e

    if isinstance(key, (PQSignaturePublicKey, PQSignaturePrivateKey)):
        _alg = "" if hash_alg is None else "-" + hash_alg
        _name = key.name + _alg

        if _name not in PQ_NAME_2_OID:
            raise BadSigAlgID(
                "The public key was not of the same type as the, algorithm identifier implied.",
                error_details=[
                    f"OID: {oid}. The Public Key was of type: {type(key).__name__}. "
                    f"OID-Lookup: {may_return_oid_to_name(oid)}"
                ],
            )

        if str(PQ_NAME_2_OID[_name]) != str(oid):
            raise BadSigAlgID("The public key was not of the same type as the,algorithm identifier implied.")

    elif isinstance(key, (PQHashStatefulSigPrivateKey, PQHashStatefulSigPublicKey)):
        if key.get_oid() != oid:
            raise BadSigAlgID(
                "The public key was not of the same type as the, algorithm identifier implied.",
                error_details=[
                    f"OID: {oid}. The Public Key was of type: {type(key).__name__}. "
                    f"OID-Lookup: {may_return_oid_to_name(oid)}"
                ],
            )

    elif isinstance(key, (TradSignKey, TradVerifyKey)):
        if isinstance(key, TradSignKey):
            key = key.public_key()

        try:
            _check_trad_sig_alg_id(key, str(oid), hash_alg=hash_alg)  # type: ignore
        except KeyError as e:
            raise BadSigAlgID(
                "The public key was not of the same type as the, algorithm identifier implied.",
                error_details=[
                    f"{e}",
                    f"OID: {oid}. The Public Key was of type: {type(key).__name__}. "
                    f"OID-Lookup: {may_return_oid_to_name(oid)}",
                ],
            ) from e

    else:
        raise ValueError(
            "Unknown key type to verify the alg id and the matching key."
            f"Given OID: {may_return_oid_to_name(univ.ObjectIdentifier(oid))}. "
            f"Key type: {type(key).__name__}"
        )


@not_keyword
def private_key_to_private_numbers(private_key: PrivateKey) -> bytes:
    """Return the seed or private value of the private key, to be used for key generation.

    :param private_key: The private key to extract the parameters from.
    :return: The `KeyGenParameters` structure with the extracted parameters.
    """
    if isinstance(private_key, (MLKEMPrivateKey, MLDSAPrivateKey, SLHDSAPrivateKey, XWingPrivateKey)):
        data = private_key.private_numbers()

    elif isinstance(private_key, ec.EllipticCurvePrivateKey):
        private_nums = private_key.private_numbers()
        data = private_nums.private_value.to_bytes((private_nums.private_value.bit_length() + 7) // 8, "big")

    elif isinstance(
        private_key,
        (
            x25519.X25519PrivateKey,
            ed25519.Ed25519PrivateKey,
            x448.X448PrivateKey,
            ed448.Ed448PrivateKey,
        ),
    ):
        data = private_key.private_bytes_raw()

    elif isinstance(private_key, rsa.RSAPrivateKey):
        data = serialize_utils.prepare_rsa_private_key(private_key)

    else:
        raise ValueError(f"Unsupported private key type: {private_key}. Cannot extract key generation parameters.")

    return data


def generate_different_public_key(  # noqa D417 undocumented-param
    key_source: Union[rfc9480.CMPCertificate, rfc6402.CertificationRequest, PrivateKey, PublicKey],
    algorithm: Optional[str] = None,
) -> typingutils.PublicKey:
    """Generate a new public key using the specified algorithm, ensuring it differs from the certificate's public key.

    Used to ensure the revocation request sends a different public key but for the same type.

    Arguments:
    ---------
        - `key_source`: The certificate from which to extract the existing public key or a key object.
        - `algorithm`: The algorithm to use for generating the new key pair (e.g., `"rsa"`, `"ec"`).

    Raises:
    ------
        - `ValueError`: If the function fails to generate a different public key after 100 attempts.

    Returns:
    -------
        - The generated public key, guaranteed to be different from the public key in `cert`.

    Examples:
    --------
    | ${new_public_key}= | Generate Different Public Key | cert=${certificate} | algorithm="rsa" |
    | ${new_public_key}= | Generate Different Public Key | cert=${certificate} | algorithm="ec" |

    """
    if isinstance(key_source, rfc9480.CMPCertificate):
        spki = key_source["tbsCertificate"]["subjectPublicKeyInfo"]
        public_key = load_public_key_from_spki(spki)

    elif isinstance(key_source, rfc6402.CertificationRequest):
        spki = key_source["certificationRequestInfo"]["subjectPublicKeyInfo"]
        public_key = load_public_key_from_spki(spki)

    elif isinstance(key_source, PrivateKey):
        public_key = key_source.public_key()
    else:
        public_key = key_source

    length = None
    curve_name = None
    if isinstance(public_key, RSAEncapKey):
        length = public_key._public_key.key_size  # type: ignore
    elif isinstance(public_key, RSAPublicKey):
        length = public_key.key_size
    elif isinstance(public_key, EllipticCurvePublicKey):
        curve_name = public_key.curve.name

    # just to reduce the extremely slim chance, they are actually the same.
    pub_key = None
    key_name = get_key_name(public_key)
    for _ in range(100):
        if algorithm is not None:
            pub_key = generate_key(algorithm=algorithm, length=length, curve=curve_name).public_key()
        else:
            pub_key = generate_key(algorithm=key_name, by_name=True).public_key()
        if pub_key != public_key:
            break
        pub_key = None

    if pub_key is None:
        raise ValueError("Failed to generate a different public key.")

    return pub_key


def _get_version_and_tmp_version(version: Union[int, str]) -> Tuple[int, int]:
    """Get the version and temporary version for the `OneAsymmetricKey` structure.

    :param version: The version of the structure. Can be an integer or a string.
    :return: A tuple containing the version and temporary version.
    :raises ValueError: If the string version is not valid.
    """
    if isinstance(version, int):
        tmp_version = 1 if version >= 1 else 0
    elif isinstance(version, str) and not version.isdigit():
        if version not in ["v1", "v2"]:
            raise ValueError("Invalid version only supports 'v1', 'v2'")
        version = 1 if version == "v2" else 0
        tmp_version = version
    else:
        version = int(version)
        tmp_version = 1 if version >= 1 else 0

    return version, tmp_version


def _prepare_one_asym_key(
    private_key_bytes: bytes,
    public_key_bytes: Optional[bytes],
    version: int,
    alg_id: rfc5280.AlgorithmIdentifier,
) -> rfc5958.OneAsymmetricKey:
    """Parse the `OneAsymmetricKey` structure from the given bytes.

    :param private_key_bytes: The private key bytes.
    :param public_key_bytes: The public key bytes, if available.
    :param version: The version of the structure.
    :param alg_id: The algorithm identifier.
    :return: The parsed `OneAsymmetricKey` structure.
    """
    one_asym_key = rfc5958.OneAsymmetricKey()
    one_asym_key["version"] = univ.Integer(version)
    one_asym_key["privateKeyAlgorithm"] = alg_id
    one_asym_key["privateKey"] = univ.OctetString(private_key_bytes)
    if public_key_bytes is not None:
        public_key_bit_str = (
            rfc5958.PublicKey()
            .fromOctetString(public_key_bytes)
            .subtype(implicitTag=tag.Tag(tag.tagClassContext, tag.tagFormatConstructed, 1))
        )
        one_asym_key["publicKey"] = public_key_bit_str
    return one_asym_key


@keyword(name="Prepare OneAsymmetricKey")
def prepare_one_asymmetric_key(  # noqa: D417 undocumented-params
    private_key: PrivateKey,
    public_key: Optional[PublicKey] = None,
    version: Union[int, str] = "v2",
    key_save_type: Union[str, KeySaveType] = "seed",
    invalid_priv_key_size: bool = False,
    invalid_pub_key_size: bool = False,
    mis_matching_key: bool = False,
    invalid_private_key: bool = False,
    include_public_key: Optional[bool] = None,
) -> rfc5958.OneAsymmetricKey:
    """Create a `OneAsymmetricKey` structure for a private key.

    Wraps a private key into the `OneAsymmetricKey` structure,
    including the algorithm identifier and the public key. It's used when
    preparing an `AsymmetricKeyPackage`.

    Arguments:
    ---------
        - `private_key`: The private key to wrap.
        - `version`: The version of the structure. Defaults to "v2".
        - `key_save_type`: The type of key to save. Can be "seed", "raw", or "seed_and_raw". Defaults to "raw".
        - `invalid_private_key`: If True, the private key is invalid. Only supported for RSA, ECC,
        ML-DSA and ML-KEM keys. Defaults to `False`.
        - `invalid_pub_key_size`: If True, the public key size is invalid. Defaults to `False`.
        - `mis_matching_key`: If True, the public key does not match the private key. Defaults to `False`.
        - `invalid_priv_key_size`: If True, the private key size is invalid. Defaults to `False`.
        - `include_public_key`: If True, the public key is included in the structure. If `None`, \
        it is set to `False` for version 0. Defaults to `None`.

    Returns:
    -------
        - The populated `OneAsymmetricKey` structure.

    Raises:
    ------
        - `ValueError`: If the private key is not of a supported type or if the version is invalid.
        - `ValueError`: If the key_save_type is invalid.
        - `ValueError`: If the string version is not supported.
        - `ValueError`: If the private key is invalid and the invalid_priv_key option is set.

    Examples:
    --------
    | ${one_asym_key}= | Prepare OneAsymmetricKey | ${private_key} | "v2" |
    | ${one_asym_key}= | Prepare OneAsymmetricKey | ${private_key} | key_save_type="seed" |

    """
    if (
        not isinstance(private_key, (RSAPrivateKey, EllipticCurvePrivateKey, MLDSAPrivateKey, MLKEMPrivateKey))
        and invalid_private_key
    ):
        raise ValueError(
            "The invalid private key option is only supported for `RSA`, `ECC`, `ML-DSA` and `ML-KEM` keys."
        )

    if mis_matching_key:
        public_key = generate_different_public_key(key_source=private_key)

    version, tmp_version = _get_version_and_tmp_version(version)

    if include_public_key is None:
        if version in ["v1", 0]:
            include_public_key = False

    der_data = pq_logic.combined_factory.CombinedKeyFactory.save_private_key_one_asym_key(
        private_key=private_key,
        public_key=public_key,
        save_type=key_save_type,
        version=tmp_version,
        include_public_key=include_public_key,
        invalid_private_key=invalid_private_key,
        password=None,
        unsafe=True,
    )
    one_asym_key, _ = decoder.decode(der_data, asn1Spec=rfc5958.OneAsymmetricKey())

    public_key_bytes = None if not one_asym_key["publicKey"].isValue else one_asym_key["publicKey"].asOctets()
    private_key_bytes = one_asym_key["privateKey"].asOctets()

    if invalid_priv_key_size:
        private_key_bytes = private_key_bytes + os.urandom(16)

    if invalid_pub_key_size:
        public_key_bytes = b"" if public_key_bytes is None else public_key_bytes
        public_key_bytes = public_key_bytes + os.urandom(16)

    return _prepare_one_asym_key(
        private_key_bytes=private_key_bytes,
        public_key_bytes=public_key_bytes,
        version=version,
        alg_id=one_asym_key["privateKeyAlgorithm"],
    )


def _prepare_rsa_pss_spki(
    key: RSAPublicKey,
    use_rsa_pss: bool = False,
    hash_alg: Optional[str] = None,
) -> rfc5280.SubjectPublicKeyInfo:
    """Prepare a SubjectPublicKeyInfo for an RSA-PSS public key."""
    if hash_alg is None:
        hash_alg = "sha256"  # Default to SHA-256 if not specified

    spki = rfc5280.SubjectPublicKeyInfo()
    der_data = key.public_bytes(
        encoding=Encoding.DER,
        format=PublicFormat.PKCS1,
    )
    spki["subjectPublicKey"] = univ.BitString.fromOctetString(der_data)
    alg_id = prepare_alg_ids.prepare_sig_alg_id(
        signing_key=key,  # type: ignore
        use_rsa_pss=use_rsa_pss,
        hash_alg=hash_alg,
    )
    spki["algorithm"] = alg_id

    return spki


@keyword(name="Prepare SubjectPublicKeyInfo")
def prepare_subject_public_key_info(  # noqa D417 undocumented-param
    key: Optional[Union[PrivateKey, PublicKey]] = None,
    for_kga: bool = False,
    key_name: Optional[str] = None,
    use_rsa_pss: bool = False,
    hash_alg: Optional[str] = None,
    invalid_key_size: bool = False,
    add_params_rand_bytes: bool = False,
    add_null: bool = False,
) -> rfc5280.SubjectPublicKeyInfo:
    """Prepare a `SubjectPublicKeyInfo` structure for a `Certificate`, `CSR` or `CertTemplate`.

    For invalid Composite keys must the private key be provided.

    Note: If the key is a CompositeSig key, the `key_name` the private key must be provided,
    if the RSA key has an invalid key size.

    Arguments:
    ---------
        - `key`: The public or private key to use for the `SubjectPublicKeyInfo`.
        - `for_kga`: A flag indicating whether the key is for a key generation authority (KGA).
        - `key_name`: The key algorithm name to use for the `SubjectPublicKeyInfo`.
        (can be set to `rsa_kem`. RFC9690). Defaults to `None`.
        - `use_rsa_pss`: Whether to use RSA-PSS padding. Defaults to `False`.
        - `hash_alg`: The pre-hash algorithm to use for the pq signature key. Defaults to `None`.
        - `invalid_key_size`: A flag indicating whether the key size is invalid. Defaults to `False`.
        - `add_params_rand_bytes`: A flag indicating whether to add random bytes to the key parameters. \
        Defaults to `False`.
        - `add_null`: A flag indicating whether to add a null value to the key parameters. Defaults to `False`.

    Returns:
    -------
        - The populated `SubjectPublicKeyInfo` structure.

    Raises:
    ------
        - `ValueError`: If no key is provided and the for_kga flag is not set.
        - `ValueError`: If both `add_null` and `add_params_rand_bytes` are set.


    Examples:
    --------
    | ${spki}= | Prepare SubjectPublicKeyInfo | key=${key} | use_rsa_pss=True |
    | ${spki}= | Prepare SubjectPublicKeyInfo | key=${key} | key_name=rsa-kem |
    | ${spki}= | Prepare SubjectPublicKeyInfo | key=${key} | for_kga=True |
    | ${spki}= | Prepare SubjectPublicKeyInfo | key=${key} | add_null=True |

    """
    if key is None and not for_kga:
        raise ValueError("Either a key has to be provided or the for_kga flag have to be set.")

    if add_null and add_params_rand_bytes:
        raise ValueError("Either `add_null` or `add_params_rand_bytes` can be set, not both.")

    if isinstance(key, AbstractCompositePrivateKey):
        pub_key = key.public_key().public_bytes(encoding=Encoding.DER, format=PublicFormat.Raw)
        spki = rfc5280.SubjectPublicKeyInfo()
        pub_key = pub_key if not invalid_key_size else pub_key + b"\x00"
        spki["subjectPublicKey"] = univ.BitString.fromOctetString(pub_key)
        if isinstance(key, CompositeSig07PrivateKey):
            oid = key.get_oid(use_pss=use_rsa_pss)
        else:
            oid = key.get_oid()
        spki["algorithm"]["algorithm"] = oid

        if add_null:
            spki["algorithm"]["parameters"] = univ.Null("")

        if add_params_rand_bytes:
            spki["algorithm"]["parameters"] = univ.BitString.fromOctetString(os.urandom(16))

        return spki

    if isinstance(key, PrivateKey):
        key = key.public_key()

    if for_kga:
        return _prepare_spki_for_kga(
            key=key,
            key_name=key_name,
            use_pss=use_rsa_pss,
            add_null=add_null,
            add_params_rand_bytes=add_params_rand_bytes,
        )

    if key_name in ["rsa-kem", "rsa_kem"]:
        key = RSAEncapKey(key)  # type: ignore

    if isinstance(key, RSAPublicKey) and use_rsa_pss:
        spki = _prepare_rsa_pss_spki(
            key=key,
            use_rsa_pss=use_rsa_pss,
            hash_alg=hash_alg,
        )
    else:
        spki = subject_public_key_info_from_pubkey(
            public_key=key,  # type: ignore
            use_rsa_pss=use_rsa_pss,
            hash_alg=hash_alg,
        )

    if invalid_key_size:
        tmp = spki["subjectPublicKey"].asOctets() + b"\x00\x00"
        spki["subjectPublicKey"] = univ.BitString.fromOctetString(tmp)

    if add_params_rand_bytes:
        spki["algorithm"]["parameters"] = univ.BitString.fromOctetString(os.urandom(16))

    return spki


def _prepare_spki_for_kga(
    key: Optional[Union[PrivateKey, PublicKey]] = None,
    key_name: Optional[str] = None,
    use_pss: bool = False,
    add_null: bool = False,
    add_params_rand_bytes: bool = False,
) -> rfc5280.SubjectPublicKeyInfo:
    """Prepare a SubjectPublicKeyInfo for KGA usage.

    :param key: A private or public key.
    :param key_name: An optional key algorithm name.
    :param use_pss: Whether to use PSS padding for RSA and a RSA-CompositeKey.
    :param add_null: Whether to add a null value to the key parameters. Defaults to `False`.
    :param add_params_rand_bytes: Whether to add random bytes to the key parameters. Defaults to `False`.
    :return: The populated `SubjectPublicKeyInfo` structure.
    """
    if add_null and add_params_rand_bytes:
        raise ValueError("Either `add_null` or `add_params_rand_bytes` can be set, not both.")

    spki = rfc5280.SubjectPublicKeyInfo()
    spki["subjectPublicKey"] = univ.BitString("")

    if key is not None:
        if isinstance(key, typingutils.PrivateKey):
            key = key.public_key()

    if key_name and key_name in ["rsa", "dsa", "ecc", "rsa-kem"]:
        names_2_oid = {
            "rsa": univ.ObjectIdentifier("1.2.840.113549.1.1.1"),
            "dsa": univ.ObjectIdentifier("1.2.840.10040.4.1"),
            "ecc": univ.ObjectIdentifier("1.2.840.10045.3.1.7"),
            "rsa-kem": id_rsa_kem_spki,
        }
        spki["algorithm"]["algorithm"] = names_2_oid[key_name]
        if key_name == "ecc":
            spki["algorithm"]["parameters"] = rfc5480.ECParameters()
            spki["algorithm"]["parameters"]["namedCurve"] = rfc5480.secp256r1

    if key_name is not None:
<<<<<<< HEAD
        key = generate_key(key_name).public_key()
        spki_tmp = subject_public_key_info_from_pubkey(public_key=key, use_rsa_pss=use_pss, use_pre_hash=use_pre_hash)
=======
        key = CombinedKeyFactory.generate_key(key_name).public_key()
        spki_tmp = subject_public_key_info_from_pubkey(
            public_key=key,  # type: ignore[AssignmentTypeError]
            use_rsa_pss=use_pss,
        )
>>>>>>> 46e547df
        spki["algorithm"]["algorithm"] = spki_tmp["algorithm"]["algorithm"]

    elif key is not None:
        spki_tmp = subject_public_key_info_from_pubkey(public_key=key, use_rsa_pss=use_pss)
        spki["algorithm"]["algorithm"] = spki_tmp["algorithm"]["algorithm"]

    if add_null:
        spki["algorithm"]["parameters"] = univ.Null("")

    if add_params_rand_bytes:
        spki["algorithm"]["parameters"] = univ.BitString.fromOctetString(os.urandom(16))

    return spki


def _get_index(
    key,
    last_index: bool,
    index: Optional[int],
) -> Tuple[bytes, int]:
    """Get the index for the key based on the last_index flag and provided index."""
    if not isinstance(key, (XMSSPrivateKey, XMSSMTPrivateKey)):
        raise NotImplementedError("Exhausting keys is only implemented for XMSS and XMSSMT keys.")

    length = 4
    if isinstance(key, XMSSMTPrivateKey):
        length = math.ceil(key.tree_height / 8)

    if index is not None and last_index:
        index_bytes = (key.max_sig_size - 1).to_bytes(length, "big")
    elif index is not None:
        index_bytes = index.to_bytes(length, "big")
    else:
        index_bytes = key.max_sig_size.to_bytes(length, "big")

    return index_bytes, length


@keyword(name="Modify PQ Stateful Sig Private Key")
def modify_pq_stateful_sig_private_key(  # noqa: D417 undocumented-param
    key: PQHashStatefulSigPrivateKey,
    last_index: bool = False,
    index: Optional[Union[str, int]] = None,
    used_index: bool = False,
) -> PQHashStatefulSigPrivateKey:
    """Modify a PQ stateful signature key index to exhaust its keys or reuse a used key.

    Arguments:
    ---------
        - `key`: The PQ stateful signature key to exhaust.
        - `last_index`: If True, the last index of the key will be exhausted, otherwise all \
        indices will be exhausted. Defaults to `False`.
        - `index`: The specific index to exhaust. If None, the key will be exhausted at the \
        current index. Defaults to `None`.
        - `used_index`: If True, the key will be exhausted at the used index. Defaults to `False`.

    Raises:
    ------
        - `ValueError`: If the key is not a valid PQ stateful signature key.

    Examples:
    --------
    | ${exhausted_key}= | Exhaust PQ Stateful Sig Key | ${pq_stateful_sig_key} |
    | ${exhausted_key}= | Exhaust PQ Stateful Sig Key | ${pq_stateful_sig_key} | last_index=True |
    | ${exhausted_key}= | Exhaust PQ Stateful Sig Key | ${pq_stateful_sig_key} | index=0 |

    """
    index = int(index) if index is not None else None
    if used_index:
        if index is not None and len(key.used_keys) < index:
            raise ValueError(f"The index {index} is not valid for the key {key.name}. Used keys: {len(key.used_keys)}")

        index = index if index is not None else -1
        private_bytes = key.used_keys[index]
        logging.debug("Length of used keys: %s", len(key.used_keys))
        logging.debug(f"Exhausting key with key: {key.name}, index: {index}, used_keys: {len(key.used_keys)}")
        return key.from_private_bytes(private_bytes)

    if isinstance(key, (XMSSPrivateKey, XMSSMTPrivateKey)):
        private_bytes = key.private_bytes_raw()
        index_bytes, length = _get_index(key, last_index, index)
        key_bytes = private_bytes[:4] + index_bytes + private_bytes[4 + length :]
        logging.debug(f"Exhausting key with key: {key.name}, index: {index_bytes}, length: {length}")
        public_key_bytes = key.public_key().public_bytes_raw()
        if isinstance(key, XMSSPrivateKey):
            return XMSSPrivateKey(alg_name=key.name, private_bytes=key_bytes, public_key=public_key_bytes)
        return XMSSMTPrivateKey(alg_name=key.name, private_bytes=key_bytes, public_key=public_key_bytes)

    raise NotImplementedError("Exhausting PQ stateful signature keys is only implemented for XMSS keys.")<|MERGE_RESOLUTION|>--- conflicted
+++ resolved
@@ -42,15 +42,9 @@
 import pq_logic.combined_factory
 from pq_logic.keys import serialize_utils
 from pq_logic.keys.abstract_pq import PQSignaturePrivateKey, PQSignaturePublicKey
-<<<<<<< HEAD
 from pq_logic.keys.abstract_stateful_hash_sig import PQHashStatefulSigPrivateKey, PQHashStatefulSigPublicKey
-from pq_logic.keys.abstract_wrapper_keys import AbstractCompositePrivateKey, HybridPublicKey
-from pq_logic.keys.composite_sig03 import CompositeSig03PrivateKey, CompositeSig03PublicKey
-from pq_logic.keys.composite_sig04 import CompositeSig04PrivateKey, CompositeSig04PublicKey
-=======
 from pq_logic.keys.abstract_wrapper_keys import AbstractCompositePrivateKey
 from pq_logic.keys.composite_sig07 import CompositeSig07PrivateKey
->>>>>>> 46e547df
 from pq_logic.keys.kem_keys import MLKEMPrivateKey
 from pq_logic.keys.key_pyasn1_utils import load_enc_key
 from pq_logic.keys.sig_keys import MLDSAPrivateKey, SLHDSAPrivateKey
@@ -588,9 +582,11 @@
         return pq_logic.combined_factory.CombinedKeyFactory.generate_key(algorithm=TRAD_STR_OID_TO_KEY_NAME[str(oid)])
 
     elif oid in HYBRID_SIG_OID_2_NAME:
-        return CombinedKeyFactory.generate_key(algorithm=HYBRID_SIG_OID_2_NAME[oid], by_name=True)
+        return pq_logic.combined_factory.CombinedKeyFactory.generate_key(
+            algorithm=HYBRID_SIG_OID_2_NAME[oid], by_name=True
+        )
     elif oid in KEM_OID_2_NAME:
-        return CombinedKeyFactory.generate_key(algorithm=KEM_OID_2_NAME[oid], by_name=True)
+        return pq_logic.combined_factory.CombinedKeyFactory.generate_key(algorithm=KEM_OID_2_NAME[oid], by_name=True)
 
     raise UnknownOID(oid=oid, extra_info="For generating a private key.")
 
@@ -1198,16 +1194,11 @@
             spki["algorithm"]["parameters"]["namedCurve"] = rfc5480.secp256r1
 
     if key_name is not None:
-<<<<<<< HEAD
-        key = generate_key(key_name).public_key()
-        spki_tmp = subject_public_key_info_from_pubkey(public_key=key, use_rsa_pss=use_pss, use_pre_hash=use_pre_hash)
-=======
-        key = CombinedKeyFactory.generate_key(key_name).public_key()
+        key = pq_logic.combined_factory.CombinedKeyFactory.generate_key(key_name).public_key()
         spki_tmp = subject_public_key_info_from_pubkey(
             public_key=key,  # type: ignore[AssignmentTypeError]
             use_rsa_pss=use_pss,
         )
->>>>>>> 46e547df
         spki["algorithm"]["algorithm"] = spki_tmp["algorithm"]["algorithm"]
 
     elif key is not None:
