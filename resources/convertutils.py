# SPDX-FileCopyrightText: Copyright 2024 Siemens AG
#
# SPDX-License-Identifier: Apache-2.0

"""Needs extra logic to not make the code to big for typing rules.

So here are ensure types so not everywhere needs to be typing checks.
"""

import datetime
from typing import Any, Optional, Union

from cryptography.hazmat.primitives import serialization
from pq_logic.keys.abstract_composite import AbstractCompositePublicKey
from pyasn1.codec.der import decoder, encoder
from pyasn1.type import tag, univ
from pyasn1_alt_modules import rfc4211, rfc5280, rfc9480
from robot.api.deco import not_keyword

from pq_logic.keys.abstract_pq import PQSignaturePublicKey
from resources.copyasn1utils import copy_subject_public_key_info
from resources.oid_mapping import get_ec_key_hash_oid, get_alg_oid_from_key_hash
from resources.oidutils import PQ_NAME_2_OID
from resources.typingutils import PrivateKeySig, PublicKey


@not_keyword
def ensure_is_sign_key(key: Any) -> PrivateKeySig:
    """Ensure provided key is allowed to sign."""
    if not isinstance(key, PrivateKeySig) or isinstance(key, AbstractCompositePublicKey):
        raise ValueError(f"the provided key is not allowed to be used for signing: {type(key)}")
    return key


@not_keyword
def subjectPublicKeyInfo_from_pubkey(
    public_key: PublicKey,
    target: Optional[rfc5280.SubjectPublicKeyInfo] = None,
    use_rsa_pss: bool = False,
    use_pre_hash: bool = False,
<<<<<<< HEAD
    hash_alg: Optional[str] = None,
    use_2_spkis: bool = False,
=======
>>>>>>> bbbc0010
) -> rfc5280.SubjectPublicKeyInfo:
    """Convert a `PublicKey` object to a `rfc5280.SubjectPublicKeyInfo` structure.

    This function serializes a `PublicKey` object into DER format and decodes it to produce an
    `rfc5280.SubjectPublicKeyInfo` structure. Optionally, it can copy the decoded data
    into an existing `rfc5280.SubjectPublicKeyInfo` structure.

    :param public_key: The `PublicKey` object to convert.
    :param target: An optional existing `rfc5280.SubjectPublicKeyInfo` object to populate
    with the decoded data. If not provided, a new structure is created.
    :param use_rsa_pss: Whether RSA-PSS-Padding was used for signing. Only relevant for CompositeSigKeys.
<<<<<<< HEAD
    :param use_pre_hash: Whether the CompositeKey uses a pre_hashing OID.
    :param hash_alg: The hash algorithm to use for pq-signature key, pre-hashing.
    (e,g. "sha512", "shake256").
    :param use_2_spkis: Whether to return two SPKIs for the CompositeSigKey. Defaults to `False`.
    (some implementations may require two SPKIs for the public key).
    :return: An `rfc5280.SubjectPublicKeyInfo` structure containing the public key information.
    """
    if isinstance(public_key, AbstractCompositePublicKey):
        return public_key.to_spki(use_pss=use_rsa_pss, pre_hash=use_pre_hash,
                                  use_2_spki=use_2_spkis)

    oid = None
    if hash_alg is not None and isinstance(public_key, PQSignaturePublicKey):
        hash_alg = public_key.check_hash_alg(hash_alg)
        if hash_alg is None:
            raise ValueError(f"Hash algorithm {hash_alg} is not supported for the provided key: {public_key.name}")
        oid = PQ_NAME_2_OID[public_key.name + "-" + hash_alg]
=======
    :param use_pre_hash: Whether the public key should be the pre-hash one. Only relevant for CompositeSigKeys.
    :return: An `rfc5280.SubjectPublicKeyInfo` structure containing the public key information.
    """
    if isinstance(public_key, AbstractCompositePublicKey):
        return public_key.to_spki(use_rsa_pss, use_pre_hash)
>>>>>>> bbbc0010

    der_data = public_key.public_bytes(
        encoding=serialization.Encoding.DER,
        format=serialization.PublicFormat.SubjectPublicKeyInfo
    )

    subject_public_key_info, _ = decoder.decode(der_data, asn1Spec=rfc5280.SubjectPublicKeyInfo())
    if target is not None:
        subject_public_key_info = copy_subject_public_key_info(target, subject_public_key_info)

    if oid is not None:
       subject_public_key_info["algorithm"]["algorithm"] = oid

    return subject_public_key_info


@not_keyword
def pyasn1_time_obj_to_py_datetime(asn1_time: rfc5280.Time) -> datetime.datetime:
    """Convert a `pyasn1` `Time` object into a Python `datetime` object.

    :param asn1_time: A `pyasn1` `Time` object representing either `UTCTime` or `GeneralizedTime`.
    :return: A `datetime.datetime` object representing the corresponding date and time.
    """
    time_obj = asn1_time[asn1_time.getName()].asDateTime
    return time_obj


@not_keyword
def validity_to_optional_validity(validity_obj: rfc5280.Validity) -> rfc4211.OptionalValidity:
    """Prepare the `pyasn1` `OptionalValidity` object from a `Validity` object.

    :param validity_obj: The object to copy the data from.
    :return: The tagged object `OptionalValidity` object
    """
    optional_validity = rfc4211.OptionalValidity().subtype(
        implicitTag=tag.Tag(tag.tagClassContext, tag.tagFormatConstructed, 4)
    )

    before_type = validity_obj["notBefore"].getName()
    after_type = validity_obj["notAfter"].getName()

    not_before_py = pyasn1_time_obj_to_py_datetime(validity_obj["notBefore"])
    not_after_py = pyasn1_time_obj_to_py_datetime(validity_obj["notAfter"])

    not_before = rfc5280.Time().subtype(implicitTag=tag.Tag(tag.tagClassContext, tag.tagFormatConstructed, 0))
    not_before[before_type] = not_before[before_type].fromDateTime(not_before_py)
    optional_validity["notBefore"] = not_before

    not_after = rfc5280.Time().subtype(implicitTag=tag.Tag(tag.tagClassContext, tag.tagFormatConstructed, 1))
    not_after[after_type] = not_after[after_type].fromDateTime(not_after_py)
    optional_validity["notAfter"] = not_after

    return optional_validity


@not_keyword
def copy_asn1_certificate(
    cert: rfc9480.Certificate, target: Optional[rfc9480.Certificate] = None
) -> rfc9480.CMPCertificate:
    """Copy the fields of a pyasn1 certificate structure into a new or provided `CMPCertificate` object.

    :param cert: The source pyasn1 `Certificate` to copy.
    :param target:An optional pyasn1 `CMPCertificate` object to populate with the extracted fields.
    If not provided, a new `CMPCertificate` is created.
    :return: The populated pyasn1 `CMPCertificate` object containing the copied fields.
    """
    tbs_certificate = encoder.encode(cert.getComponentByName("tbsCertificate"))
    signature_algorithm = encoder.encode(cert.getComponentByName("signatureAlgorithm"))
    signature = encoder.encode(cert.getComponentByName("signature"))

    if target is None:
        target = rfc9480.CMPCertificate()

    decoded_signature, _ = decoder.decode(signature, asn1spec=univ.BitString())

    target.setComponentByName("tbsCertificate", decoder.decode(tbs_certificate, asn1Spec=rfc5280.TBSCertificate())[0])
    target.setComponentByName(
        "signatureAlgorithm", decoder.decode(signature_algorithm, asn1Spec=rfc5280.AlgorithmIdentifier())[0]
    )
    target.setComponentByName("signature", decoded_signature)
    return target  # type: ignore


@not_keyword
def str_to_int(value: Union[str, int]) -> int:
    """Convert a given string or integer input to an integer.

    :param value: The value to convert, which can be a string or an integer.
    :return: The converted integer.
    :raises ValueError: If the input is neither a valid integer string nor an integer.
    """
    if isinstance(value, str) and value.replace("-", "", 1).isdigit():
        return int(value)
    if isinstance(value, int):
        return value
    raise ValueError(f"Input must be a valid integer or a string representing an integer. Received: {type(value)}")


@not_keyword
def str_to_bytes(value: Union[str, bytes]) -> bytes:
    """Convert a given string or byte input to bytes.

    :param value: The value to convert:
           - If the input is already bytes, it is returned unchanged.
           - if it starts with "0x" and interpreted as hex and converts it to bytes.
           - Otherwise, encodes the string in UTF-8 format.
    :return: The converted bytes object.
    :raises ValueError: If the input is neither a string nor bytes.
    """
    if isinstance(value, str):
        if value.startswith("0x"):
            return bytes.fromhex(value[2:])
        return value.encode("utf-8")
    if isinstance(value, bytes):
        return value
    raise ValueError(f"Input must be of type 'str' or 'bytes'. Received: {type(value)}")<|MERGE_RESOLUTION|>--- conflicted
+++ resolved
@@ -38,11 +38,8 @@
     target: Optional[rfc5280.SubjectPublicKeyInfo] = None,
     use_rsa_pss: bool = False,
     use_pre_hash: bool = False,
-<<<<<<< HEAD
     hash_alg: Optional[str] = None,
     use_2_spkis: bool = False,
-=======
->>>>>>> bbbc0010
 ) -> rfc5280.SubjectPublicKeyInfo:
     """Convert a `PublicKey` object to a `rfc5280.SubjectPublicKeyInfo` structure.
 
@@ -54,7 +51,6 @@
     :param target: An optional existing `rfc5280.SubjectPublicKeyInfo` object to populate
     with the decoded data. If not provided, a new structure is created.
     :param use_rsa_pss: Whether RSA-PSS-Padding was used for signing. Only relevant for CompositeSigKeys.
-<<<<<<< HEAD
     :param use_pre_hash: Whether the CompositeKey uses a pre_hashing OID.
     :param hash_alg: The hash algorithm to use for pq-signature key, pre-hashing.
     (e,g. "sha512", "shake256").
@@ -72,13 +68,6 @@
         if hash_alg is None:
             raise ValueError(f"Hash algorithm {hash_alg} is not supported for the provided key: {public_key.name}")
         oid = PQ_NAME_2_OID[public_key.name + "-" + hash_alg]
-=======
-    :param use_pre_hash: Whether the public key should be the pre-hash one. Only relevant for CompositeSigKeys.
-    :return: An `rfc5280.SubjectPublicKeyInfo` structure containing the public key information.
-    """
-    if isinstance(public_key, AbstractCompositePublicKey):
-        return public_key.to_spki(use_rsa_pss, use_pre_hash)
->>>>>>> bbbc0010
 
     der_data = public_key.public_bytes(
         encoding=serialization.Encoding.DER,
