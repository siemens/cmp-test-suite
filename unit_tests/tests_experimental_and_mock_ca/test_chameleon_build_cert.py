# SPDX-FileCopyrightText: Copyright 2024 Siemens AG
#
# SPDX-License-Identifier: Apache-2.0

import unittest

from mock_ca.ca_handler import CAHandler
from pyasn1.codec.der import decoder, encoder
from pyasn1_alt_modules import rfc5280, rfc9480

from pq_logic.hybrid_sig.chameleon_logic import (
    build_chameleon_cert_from_paired_csr,
    build_delta_cert,
    build_delta_cert_from_paired_cert,
    build_paired_csr,
    extract_chameleon_attributes,
)
from resources.certbuildutils import compare_ski_value, prepare_extensions, validate_subject_key_identifier_extension
from resources.certutils import load_public_key_from_cert
from resources.keyutils import load_private_key_from_file
from unit_tests.utils_for_test import compare_pyasn1_objects, load_ca_cert_and_key


class TestBuildChameleonCert(unittest.TestCase):
    def setUp(self):
<<<<<<< HEAD
        self.ec_key = load_private_key_from_file("./data/keys/private-key-ecdsa.pem")
        self.mldsa_key = load_private_key_from_file("./data/keys/private-key-ml-dsa-44.pem")
=======
        self.ec_key = load_private_key_from_file("data/keys/private-key-ecdsa.pem")
        # TODO verify if this is a bad key!
        self.mldsa_key = load_private_key_from_file("data/keys/private-key-ml-dsa-44-seed.pem")
>>>>>>> 808cde90
        self.common_name = "CN=Hans the Tester"
        self.ca_cert, self.ca_key = load_ca_cert_and_key()

    def test_build_delta_cert(self):
        """
        GIVEN a paired CSR and a CA key and certificate.
        WHEN building a delta certificate.
        THEN the certificate is correctly built.
        """
        paired_csr = build_paired_csr(
            delta_private_key=self.mldsa_key,
            base_private_key=self.ec_key,
        )
        other_attr, delta_value, sig = extract_chameleon_attributes(paired_csr)

        cert = build_delta_cert(csr=paired_csr, delta_value=delta_value, ca_cert=self.ca_cert, ca_key=self.mldsa_key)
        der_data = encoder.encode(cert)
        decoded_cert, rest = decoder.decode(der_data, asn1Spec=rfc5280.Certificate())
        self.assertEqual(rest, b"")
        public_key = load_public_key_from_cert(cert)
        self.assertEqual(public_key, self.mldsa_key.public_key())

    def test_build_paired_cert_from_csr(self):
        """
        GIVEN a paired CSR and a CA key and certificate.
        WHEN building a paired certificate.
        THEN the certificate is correctly built.
        """
        paired_csr = build_paired_csr(
            delta_private_key=self.mldsa_key,
            base_private_key=self.ec_key,
        )

        cert, delta_cert = build_chameleon_cert_from_paired_csr(
            csr=paired_csr, ca_cert=self.ca_cert, ca_key=self.mldsa_key
        )
        public_key = load_public_key_from_cert(cert)
        self.assertEqual(public_key, self.ec_key.public_key())
        loaded_key = load_public_key_from_cert(delta_cert)
        self.assertEqual(loaded_key, self.mldsa_key.public_key())

    def test_build_delta_cert_from_extension(self):
        """
        GIVEN a paired CSR and a CA key and certificate.
        WHEN building a delta certificate.
        THEN the certificate can be correctly re-built.
        """
        paired_csr = build_paired_csr(
            delta_private_key=self.mldsa_key,
            base_private_key=self.ec_key,
        )
        paired_cert, delta_cert = build_chameleon_cert_from_paired_csr(
            csr=paired_csr,
            ca_cert=self.ca_cert,
            ca_key=self.mldsa_key,
            include_ski=False,
        )

        delta_cert_build = build_delta_cert_from_paired_cert(
            paired_cert=paired_cert,
        )

        der_data = encoder.encode(delta_cert_build)
        decoded_cert, rest = decoder.decode(der_data, asn1Spec=rfc9480.CMPCertificate())
        self.assertEqual(rest, b"")

        result = compare_pyasn1_objects(delta_cert_build, delta_cert)

        self.assertTrue(result)

    def test_chameleon_cert_build_with_skis(self):
        """
        GIVEN a paired CSR and a CA key and certificate.
        WHEN building a delta certificate with SKI,
        THEN the certificate is correctly built.
        """
        paired_csr = build_paired_csr(
            delta_private_key=self.mldsa_key,
            base_private_key=self.ec_key,
        )
        paired_cert, delta_cert = build_chameleon_cert_from_paired_csr(
            csr=paired_csr,
            ca_cert=self.ca_cert,
            ca_key=self.mldsa_key,
            include_ski=True,
        )

        validate_subject_key_identifier_extension(paired_cert, must_be_present=True)
        validate_subject_key_identifier_extension(delta_cert, must_be_present=True)

        public_key = load_public_key_from_cert(paired_cert)
        self.assertEqual(public_key, self.ec_key.public_key())
        loaded_key = load_public_key_from_cert(delta_cert)
        self.assertEqual(loaded_key, self.mldsa_key.public_key())

    def test_chameleon_cert_build_with_base_ski(self):
        """
        GIVEN a paired CSR and a CA key and certificate.
        WHEN building a delta certificate.
        THEN the certificate is correctly built.
        """
        extn = prepare_extensions(
            key=self.ec_key,
            critical=True,
        )

        paired_csr = build_paired_csr(
            delta_private_key=self.mldsa_key,
            base_private_key=self.ec_key,
            base_extensions=extn,
        )
        paired_cert, delta_cert = build_chameleon_cert_from_paired_csr(
            csr=paired_csr,
            ca_cert=self.ca_cert,
            ca_key=self.mldsa_key,
            include_ski=False,
        )

        validate_subject_key_identifier_extension(paired_cert, must_be_present=True)
        with self.assertRaises(ValueError):
            validate_subject_key_identifier_extension(delta_cert, must_be_present=True)

        public_key = load_public_key_from_cert(paired_cert)
        self.assertEqual(public_key, self.ec_key.public_key())
        loaded_key = load_public_key_from_cert(delta_cert)
        self.assertEqual(loaded_key, self.mldsa_key.public_key())

    def test_build_delta_cert_from_extension_with_skis(self):
        """
        GIVEN a paired CSR and a CA key and certificate.
        WHEN building a delta certificate with parsed SKI's extensions,
        THEN the certificate is correctly built and can be correctly re-built.
        """
        paired_csr = build_paired_csr(
            delta_private_key=self.mldsa_key,
            base_private_key=self.ec_key,
            base_extensions=prepare_extensions(key=self.ec_key.public_key(), critical=True),
            delta_extensions=prepare_extensions(key=self.mldsa_key.public_key(), critical=False),
        )

        paired_cert, delta_cert = build_chameleon_cert_from_paired_csr(
            csr=paired_csr,
            ca_cert=self.ca_cert,
            ca_key=self.ca_key,
            include_ski=None,
        )
        self.assertTrue(
            compare_ski_value(paired_cert, self.ec_key.public_key()), "The SKI should match the public key."
        )
        self.assertTrue(
            compare_ski_value(delta_cert, self.mldsa_key.public_key()), "The SKI should match the public key."
        )

        delta_cert_build = build_delta_cert_from_paired_cert(
            paired_cert=paired_cert,
        )
        self.assertTrue(
            compare_ski_value(delta_cert_build, self.mldsa_key.public_key()), "The SKI should match the public key."
        )

        der_data = encoder.encode(delta_cert_build)
        decoded_cert, rest = decoder.decode(der_data, asn1Spec=rfc9480.CMPCertificate())
        self.assertEqual(rest, b"")

        result = compare_pyasn1_objects(decoded_cert, delta_cert)

        self.assertTrue(result)

    def test_build_delta_cert_from_extension_with_skis_and_other(self):
        """
        GIVEN a paired CSR and a CA key and certificate.
        WHEN building a delta certificate,
        THEN the certificate is correctly built with SKI's and other extensions.
        """
        extensions = CAHandler()._prepare_extensions(ca_cert=self.ca_cert)

        base_extensions = prepare_extensions(
            key=self.ec_key,
        )
        delta_extensions = prepare_extensions(
            key=self.mldsa_key,
        )
        paired_csr = build_paired_csr(
            delta_private_key=self.mldsa_key,
            base_private_key=self.ec_key,
            base_extensions=base_extensions,
            delta_extensions=delta_extensions,
        )
        paired_cert, delta_cert = build_chameleon_cert_from_paired_csr(
            csr=paired_csr,
            ca_cert=self.ca_cert,
            ca_key=self.mldsa_key,
            extensions=extensions,
        )

        self.assertEqual(len(extensions) + 1, len(delta_cert["tbsCertificate"]["extensions"]))
        self.assertEqual(len(extensions) + 2, len(paired_cert["tbsCertificate"]["extensions"]))

        delta_cert_build = build_delta_cert_from_paired_cert(
            paired_cert=paired_cert,
        )
        self.assertEqual(len(extensions) + 1, len(delta_cert_build["tbsCertificate"]["extensions"]))

        der_data = encoder.encode(delta_cert_build)
        decoded_cert, rest = decoder.decode(der_data, asn1Spec=rfc9480.CMPCertificate())
        self.assertEqual(rest, b"")

        result = compare_pyasn1_objects(decoded_cert, delta_cert)

        self.assertTrue(result)<|MERGE_RESOLUTION|>--- conflicted
+++ resolved
@@ -22,15 +22,10 @@
 
 
 class TestBuildChameleonCert(unittest.TestCase):
+
     def setUp(self):
-<<<<<<< HEAD
-        self.ec_key = load_private_key_from_file("./data/keys/private-key-ecdsa.pem")
-        self.mldsa_key = load_private_key_from_file("./data/keys/private-key-ml-dsa-44.pem")
-=======
         self.ec_key = load_private_key_from_file("data/keys/private-key-ecdsa.pem")
-        # TODO verify if this is a bad key!
         self.mldsa_key = load_private_key_from_file("data/keys/private-key-ml-dsa-44-seed.pem")
->>>>>>> 808cde90
         self.common_name = "CN=Hans the Tester"
         self.ca_cert, self.ca_key = load_ca_cert_and_key()
 
