--- conflicted
+++ resolved
@@ -4,10 +4,6 @@
 from cryptography import x509
 from cryptography.hazmat.primitives import serialization
 
-<<<<<<< HEAD
-import certutils
-=======
->>>>>>> c589c2a4
 from cmputils import encode_to_der
 from resources.certutils import parse_certificate
 from resources.cmputils import prepare_extra_certs, build_p10cr_from_csr, parse_csr
@@ -69,16 +65,9 @@
             f"Length of PKIMessage ExtraCerts is : {len(self.pki_message['extraCerts'])}",
         )
 
-<<<<<<< HEAD
-        der_cert = encode_to_der((self.pki_message['extraCerts'][0]))
-        first_cert = x509.load_der_x509_certificate(der_cert)
-
-        self.assertEqual(self.certificate_crypto_lib, first_cert)
-=======
         first_certificate = x509.load_der_x509_certificate(
             encode_to_der(self.pki_message["extraCerts"][0])
         )
->>>>>>> c589c2a4
 
         self.assertEqual(first_certificate, self.certificate)
 
