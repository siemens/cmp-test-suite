--- conflicted
+++ resolved
@@ -2,13 +2,9 @@
 #
 # SPDX-License-Identifier: Apache-2.0
 
-<<<<<<< HEAD
-from typing import List, Optional, Dict
-=======
 """Factory for creating hybrid keys based on pq and traditional components."""
 
 from typing import List, Optional
->>>>>>> bbbc0010
 
 from cryptography.hazmat.primitives.asymmetric import ec, ed448, ed25519, rsa, x448, x25519
 from resources import keyutils
@@ -312,18 +308,12 @@
             raise NotImplementedError(f"Unsupported hybrid algorithm: {algorithm}")
 
     @staticmethod
-<<<<<<< HEAD
     def get_all_kem_coms_as_dict() ->Dict[str, List[Dict]]:
         """Return a dictionary of all possible hybrid key combinations to generate a stat table."""
         data = {"xwing": [{}]}
         data["composite-kem"] = ALL_COMPOSITE_KEM_COMBINATIONS
         data["chempat"] = ALL_CHEMPAT_POSS_COMBINATIONS
         return data
-=======
-    def get_all_kem_coms():
-        """Return all possible hybrid kem combinations."""
-        return ALL_COMPOSITE_KEM_COMBINATIONS + ALL_CHEMPAT_POSS_COMBINATIONS + [{"xwing"}]
->>>>>>> bbbc0010
 
     @staticmethod
     def supported_algorithms() -> List[str]:
