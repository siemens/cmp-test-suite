# SPDX-FileCopyrightText: Copyright 2024 Siemens AG
#
# SPDX-License-Identifier: Apache-2.0

"""Utility functions for verifying hybrid signatures."""

import logging
from typing import List, Optional, Tuple, Union

from cryptography.exceptions import InvalidSignature
from pyasn1.codec.der import decoder, encoder
from pyasn1.type import tag, univ
from pyasn1_alt_modules import rfc5280, rfc6402, rfc9480
from resources import utils
from resources.certbuildutils import prepare_sig_alg_id
from resources.certextractutils import get_extension
from resources.convertutils import subjectPublicKeyInfo_from_pubkey
from resources.cryptoutils import sign_data, verify_signature
from resources.exceptions import BadAsn1Data, BadPOP
from resources.keyutils import load_public_key_from_spki
from resources.oid_mapping import get_hash_from_oid, may_return_oid_to_name
from resources.oidutils import (
    CMS_COMPOSITE_OID_2_NAME,
    MSG_SIG_ALG,
    PQ_OID_2_NAME,
    RSASSA_PSS_OID_2_NAME,
    id_ce_altSignatureAlgorithm,
    id_ce_altSignatureValue,
    id_ce_subjectAltPublicKeyInfo,
)
from resources.protectionutils import (
    patch_sender_and_sender_kid,
    prepare_pki_protection_field,
    verify_rsassa_pss_from_alg_id,
)
from resources.typingutils import PrivateKeySig, PublicKeySig
from robot.api.deco import not_keyword

import pq_logic.hybrid_sig.sun_lamps_hybrid_scheme_00
from pq_logic.hybrid_sig import chameleon_logic
from pq_logic.hybrid_sig.cert_binding_for_multi_auth import get_related_cert_from_list
from pq_logic.hybrid_sig.certdiscovery import (
    extract_sia_extension_for_cert_discovery,
    get_cert_discovery_cert,
    validate_alg_ids,
)
from pq_logic.hybrid_structures import SubjectAltPublicKeyInfoExt
from pq_logic.keys.abstract_pq import PQSignaturePrivateKey, PQSignaturePublicKey
from pq_logic.keys.comp_sig_cms03 import CompositeSigCMSPrivateKey, CompositeSigCMSPublicKey
from pq_logic.pq_key_factory import PQKeyFactory
from pq_logic.tmp_oids import id_altSubPubKeyExt, id_ce_deltaCertificateDescriptor, id_relatedCert


def sign_data_with_alg_id(key, alg_id: rfc9480.AlgorithmIdentifier, data: bytes) -> bytes:
    """Sign the provided data using the given algorithm identifier.

    :param key: The private key used to sign the data.
    :param alg_id: The algorithm identifier specifying the algorithm and any associated parameters for signing.
    :param data: The data to sign.
    :return: The digital signature.
    """
    oid = alg_id["algorithm"]

    if isinstance(key, CompositeSigCMSPrivateKey):
        name: str = CMS_COMPOSITE_OID_2_NAME[oid]
        use_pss = name.endswith("-pss")
        pre_hash = name.startswith("hash-")
        key: CompositeSigCMSPrivateKey
        return key.sign(data=data, use_pss=use_pss, pre_hash=pre_hash)

    elif oid in PQ_OID_2_NAME or oid in MSG_SIG_ALG or oid in RSASSA_PSS_OID_2_NAME or str(oid) in PQ_OID_2_NAME:
        hash_alg = get_hash_from_oid(oid, only_hash=True)
        use_pss = oid in RSASSA_PSS_OID_2_NAME
        return sign_data(key=key, data=data, hash_alg=hash_alg, use_rsa_pss=use_pss)
    else:
<<<<<<< HEAD
        raise ValueError(f"Unsupported public key type: {type(key).__name__}.")


# TODO fix parse catalyst directly.
def verify_cert_hybrid_signature(
    ee_cert: rfc9480.CMPCertificate,
    issuer_cert: rfc9480.CMPCertificate,
    other_cert: rfc9480.CMPCertificate,
    catalyst_key: PQSignaturePrivateKey = None,
) -> None:
    """Verify the hybrid signature of an end-entity (EE) certificate using the appropriate composite method.

    :param ee_cert: The end-entity certificate (`CMPCertificate`) to be verified. This certificate
                    contains the hybrid signature and its algorithm identifier.
    :param issuer_cert: The issuer certificate providing the traditional public key or composite signature key.
    :param other_cert: The secondary certificate containing the
                       post-quantum public key (e.g., ML-DSA or another PQ signature algorithm)
                       used in the composite signature. (as an example, use-case for cert discovery)
    :param catalyst_key: Optional. A post-quantum private key (`PQSignaturePrivateKey`) used for creating
                         a composite key dynamically when `other_cert` is not provided.

    :raises ValueError:
        - If the OID in the `ee_cert` is unsupported or invalid.
        - If neither `other_cert` nor `catalyst_key` is provided when required.
    :raises NotImplementedError: If the signature algorithm OID is not supported for verification.
    :raises InvalidSignature: If the signature verification fails.
    """
    oid = ee_cert["tbsCertificate"]["subjectPublicKeyInfo"]["algorithm"]["algorithm"]
    alg_id = ee_cert["tbsCertificate"]["signature"]
    spki = other_cert["tbsCertificate"]["subjectPublicKeyInfo"]
    if oid in CMS_COMPOSITE_OID_2_NAME:
        if other_cert is None and catalyst_key is None:
            composite_key = PQKeyFactory.load_public_key_from_spki(spki)
            if not isinstance(composite_key, CompositeSigCMSPublicKey):
                raise ValueError()
        elif other_cert is not None:
            trad_key = load_public_key_from_spki(issuer_cert["tbsCertificate"]["subjectPublicKeyInfo"])
            pq_key = PQKeyFactory.load_public_key_from_spki(other_cert["tbsCertificate"]["subjectPublicKeyInfo"])
            composite_key = CompositeSigCMSPublicKey(pq_key, trad_key=trad_key)

        else:
            trad_key = load_public_key_from_spki(issuer_cert["tbsCertificate"]["subjectPublicKeyInfo"])
            composite_key = CompositeSigCMSPublicKey(catalyst_key, trad_key=trad_key)

        data = encoder.encode(ee_cert["tbsCertificate"])
        signature = ee_cert["signature"].asOctets()
        CompositeSigCMSPrivateKey.validate_oid(oid, composite_key)
        verify_signature_with_alg_id(composite_key, alg_id=alg_id, signature=signature, data=data)

    else:
        raise NotImplementedError(f"Unsupported algorithm OID: {oid}. Verification not implemented.")
=======
        raise ValueError(f"Unsupported private key type: {type(key).__name__} oid:{may_return_oid_to_name(oid)}")
>>>>>>> bbbc0010


@not_keyword
def verify_csr_signature(csr: rfc6402.CertificationRequest) -> None:
    """Verify a certification request (CSR) signature using the appropriate algorithm.

    :param csr: THe certification request (`CertificationRequest`) to be verified.
    :raises ValueError: If the algorithm OID in the CSR is unsupported or invalid.
    :raises BadPOP: If the signature verification fails.
    """
    alg_id = csr["signatureAlgorithm"]
    spki = csr["certificationRequestInfo"]["subjectPublicKeyInfo"]

    if alg_id["algorithm"] in PQ_OID_2_NAME:
        public_key = PQKeyFactory.load_public_key_from_spki(spki=spki)
    elif alg_id["algorithm"] in CMS_COMPOSITE_OID_2_NAME:
        public_key = CompositeSigCMSPublicKey.from_spki(spki)
        CompositeSigCMSPublicKey.validate_oid(alg_id["algorithm"], public_key)
    else:
        public_key = load_public_key_from_spki(spki)

    signature = csr["signature"].asOctets()
    alg_id = csr["signatureAlgorithm"]
    data = encoder.encode(csr["certificationRequestInfo"])
    try:
        verify_signature_with_alg_id(public_key=public_key, alg_id=alg_id, signature=signature, data=data)
    except InvalidSignature as e:
        raise BadPOP("The signature verification failed.") from e


def may_extract_alt_key_from_cert(
    cert: rfc9480.CMPCertificate, other_certs: Optional[List[rfc9480.CMPCertificate]] = None
) -> Optional[PQSignaturePublicKey]:
    """May extract the alternative public key from a certificate.

    Either extracts the alternative public key from the issuer's certificate or from the certificate discovery
    extension. Alternative extracts the pq_key of the related certificate from the issuer's certificate or
    if the issuer's certificate is a composite signature certificate, extracts the pq_key from the composite signature
    keys.

    :param cert: The certificate from which to extract the alternative public key.
    :param other_certs: A list of other certificates to search for the related certificate.
    :return: The extracted alternative public key or None if not found.
    """
    extensions = cert["tbsCertificate"]["extensions"]
    extn_rel_cert = get_extension(extensions, id_relatedCert)
    extn_sia = get_extension(extensions, rfc5280.id_pe_subjectInfoAccess)
    extn_alt_spki = get_extension(extensions, id_ce_subjectAltPublicKeyInfo)
    extn_chameleon = get_extension(extensions, id_ce_deltaCertificateDescriptor)
    extn_sun_hybrid = get_extension(extensions, id_altSubPubKeyExt)

    rel_cert_desc = None
    if extn_sia is not None:
        try:
            # it could be that the SIA extension is present, but does not
            # contain the cert discovery entry.
            rel_cert_desc = extract_sia_extension_for_cert_discovery(extn_sia)
        except ValueError:
            pass

    # TODO fix try to validate both.

    spki = cert["tbsCertificate"]["subjectPublicKeyInfo"]
    oid = spki["algorithm"]["algorithm"]

    if extn_sun_hybrid is not None:
        public_key = pq_logic.hybrid_sig.sun_lamps_hybrid_scheme_00.get_sun_hybrid_alt_pub_key(
            cert["tbsCertificate"]["extensions"]
        )
        if public_key is not None:
            return public_key
        raise ValueError("Could not extract the Sun-Hybrid alternative public key.")

    if extn_rel_cert is not None and other_certs is not None:
        logging.info("Validate signature with related certificate.")
        related_cert = get_related_cert_from_list(other_certs, cert)
        pq_key = load_public_key_from_spki(related_cert["tbsCertificate"]["subjectPublicKeyInfo"])
        return pq_key

    if extn_rel_cert is not None and other_certs is None:
        logging.warning("Related certificate extension found but no other certificates provided.")

    if extn_alt_spki is not None:
        logging.info("Validate signature with alternative public key.")
        spki, rest = decoder.decode(extn_alt_spki["extnValue"].asOctets(), SubjectAltPublicKeyInfoExt())
        if rest:
            raise BadAsn1Data("The alternative public key extension contains remainder data.", overwrite=True)
        alt_issuer_key = load_public_key_from_spki(spki)
        return alt_issuer_key

    if rel_cert_desc is not None:
        logging.info("Validate signature with cert discovery.")
        uri = str(rel_cert_desc["uniformResourceIdentifier"])
        other_cert = get_cert_discovery_cert(uri)
        validate_alg_ids(other_cert, rel_cert_desc=rel_cert_desc)
        pq_key = load_public_key_from_spki(other_cert["tbsCertificate"]["subjectPublicKeyInfo"])
        return pq_key

    if extn_chameleon is not None:
        spki = chameleon_logic.get_chameleon_delta_public_key(cert)
        return load_public_key_from_spki(spki)

    if oid in CMS_COMPOSITE_OID_2_NAME:
        public_key = CompositeSigCMSPublicKey.from_spki(spki)
        CompositeSigCMSPublicKey.validate_oid(oid, public_key)
        return CompositeSigCMSPublicKey.pq_key

    return None


@not_keyword
def verify_signature_with_alg_id(public_key, alg_id: rfc9480.AlgorithmIdentifier, data: bytes, signature: bytes):
    """Verify the provided data and signature using the given algorithm identifier.

    Supports traditional-, pq- and composite signature algorithm.

    :param public_key: The public key object used to verify the signature.
    :param alg_id: An `AlgorithmIdentifier` specifying the algorithm and any
                   associated parameters for signature verification.
    :param data: The original message or data whose signature needs verification,
                 as a byte string.
    :param signature: The digital signature to verify, as a byte string.

    :raises ValueError: If the algorithm identifier is unsupported or invalid.
    :raises InvalidSignature: If the signature does not match the provided data
                              under the given algorithm and public key.
    """
    oid = alg_id["algorithm"]

    if oid in CMS_COMPOSITE_OID_2_NAME:
        name: str = CMS_COMPOSITE_OID_2_NAME[oid]
        use_pss = name.endswith("-pss")
        pre_hash = name.startswith("hash-")
        public_key: CompositeSigCMSPublicKey
        public_key.verify(data=data, signature=signature, use_pss=use_pss, pre_hash=pre_hash)

    elif oid in RSASSA_PSS_OID_2_NAME:
        return verify_rsassa_pss_from_alg_id(public_key=public_key, data=data, signature=signature, alg_id=alg_id)

    elif oid in PQ_OID_2_NAME or str(oid) in PQ_OID_2_NAME or oid in MSG_SIG_ALG:
        hash_alg = get_hash_from_oid(oid, only_hash=True)
        verify_signature(public_key=public_key, signature=signature, data=data, hash_alg=hash_alg)
    else:
        raise ValueError(f"Unsupported public key type: {type(public_key).__name__}.")


def _prepare_catalyst_info_vals(
    prot_alg_id: rfc9480.AlgorithmIdentifier, public_key: Optional[PublicKeySig]
) -> Tuple[rfc9480.InfoTypeAndValue, Optional[rfc9480.InfoTypeAndValue]]:
    """Prepare the InfoTypeAndValue objects for the catalyst protection scheme.

    :param prot_alg_id: The protection algorithm identifier.
    :param public_key: The alternative public key to include in the message.
    :return: The InfoTypeAndValue objects.
    """
    info_val_type_pub_key = None

    info_val_type = rfc9480.InfoTypeAndValue()
    info_val_type["infoType"] = id_ce_altSignatureAlgorithm
    info_val_type["infoValue"] = encoder.encode(prot_alg_id)

    if public_key is not None:
        info_val_type_pub_key = rfc9480.InfoTypeAndValue()
        info_val_type_pub_key["infoType"] = id_ce_subjectAltPublicKeyInfo
        spki = subjectPublicKeyInfo_from_pubkey(public_key)
        info_val_type_pub_key["infoValue"] = encoder.encode(spki)

    return info_val_type, info_val_type_pub_key


def _compute_protection(
    signing_key: PrivateKeySig,
    pki_message: rfc9480.PKIMessage,
    hash_alg: str = "sha256",
    use_rsa_pss: bool = True,
    use_pre_hash: bool = False,
    bad_message_check: bool = False,
) -> rfc9480.PKIMessage:
    """Compute the protection for a PKIMessage.

    :param signing_key: The private key used for signing.
    :param pki_message: The PKIMessage to protect.
    :param hash_alg: The hash algorithm to use for signing.
    :param use_rsa_pss: Whether to use RSA-PSS padding for signing.
    :param use_pre_hash: Whether to use pre-hashing for signing.
    :return: The protected PKIMessage.
    """
    prot_alg_id = prepare_sig_alg_id(
        signing_key=signing_key,
        hash_alg=hash_alg,
        use_rsa_pss=use_rsa_pss,
        use_pre_hash=use_pre_hash,
    )
    prot_alg_id = prot_alg_id.subtype(
        explicitTag=tag.Tag(tag.tagClassContext, tag.tagFormatConstructed, 1), cloneValueFlag=True
    )
    pki_message["header"]["protectionAlg"] = prot_alg_id

    der_data = encoder.encode(pki_message["header"]) + encoder.encode(pki_message["body"])
    signature = sign_data_with_alg_id(
        alg_id=pki_message["header"]["protectionAlg"],
        data=der_data,
        key=signing_key,
    )

    if bad_message_check:
        if isinstance(signing_key, CompositeSigCMSPrivateKey):
            signature = utils.manipulate_composite_sig(signature)
        else:
            signature = utils.manipulate_first_byte(signature)

    pki_message["protection"] = prepare_pki_protection_field(signature)
    return pki_message


def protect_hybrid_pkimessage(
    pki_message: rfc9480.PKIMessage,
    private_key: Union[PrivateKeySig, CompositeSigCMSPrivateKey, PQSignaturePrivateKey],
    protection: str = "signature",
    do_patch: bool = True,
    alt_signing_key: Optional[Union[PrivateKeySig, PQSignaturePrivateKey]] = None,
    include_alt_pub_key: bool = False,
    bad_message_check: bool = False,
    **params,
):
    """Protect a PKIMessage with a hybrid protection scheme.

    :param pki_message: The PKIMessage to protect.
    :param protection: The protection type to use.
    :param private_key: The private key used for the primary signature.
    :param do_patch: Whether to patch the sender and senderKID fields.
    :param alt_signing_key: The alternative signing key to use for composite protection,
    or the catalyst signature.
    :param include_alt_pub_key: Whether to include the alternative public key in the message.
    :param bad_message_check: Whether to manipulate the message signature. Defaults to `False`.
    :return: The protected `PKIMessage`.
    """
    pki_message = patch_sender_and_sender_kid(
        do_patch=do_patch,
        pki_message=pki_message,
        cert=params.get("cert"),
    )

    if protection not in ["signature", "composite", "catalyst"]:
        raise ValueError("Only 'signature', 'composite', and 'catalyst' protection types are supported.")

    if protection == "signature":
        return _compute_protection(
            signing_key=private_key,
            pki_message=pki_message,
            hash_alg=params.get("hash_alg", "sha256"),
            use_rsa_pss=params.get("use_rsa_pss", True),
            use_pre_hash=params.get("use_pre_hash", False),
            bad_message_check=bad_message_check,
        )

    if protection == "composite":
        if alt_signing_key is not None:
            if isinstance(alt_signing_key, PQSignaturePrivateKey):
                private_key, alt_signing_key = alt_signing_key, private_key

            private_key = CompositeSigCMSPrivateKey(
                pq_key=private_key,
                trad_key=alt_signing_key,
            )

        return _compute_protection(
            signing_key=private_key,
            pki_message=pki_message,
            hash_alg=params.get("hash_alg", "sha256"),
            use_rsa_pss=params.get("use_rsa_pss", True),
            use_pre_hash=params.get("use_pre_hash", False),
            bad_message_check=bad_message_check,
        )

    else:
        alt_prot_alg_id = prepare_sig_alg_id(
            signing_key=alt_signing_key,
            hash_alg=params.get("hash_alg", "sha256"),
            use_rsa_pss=params.get("use_rsa_pss", True),
            use_pre_hash=params.get("use_pre_hash", False),
        )
        prot_alg_id = prepare_sig_alg_id(
            signing_key=private_key,
            hash_alg=params.get("hash_alg", "sha256"),
            use_rsa_pss=params.get("use_rsa_pss", True),
            use_pre_hash=params.get("use_pre_hash", False),
        )

        prot_alg_id = prot_alg_id.subtype(
            explicitTag=tag.Tag(tag.tagClassContext, tag.tagFormatConstructed, 1), cloneValueFlag=True
        )
        pki_message["header"]["protectionAlg"] = prot_alg_id

        info_val_type, info_val_type_pub_key = _prepare_catalyst_info_vals(
            prot_alg_id=alt_prot_alg_id,
            public_key=alt_signing_key.public_key() if include_alt_pub_key else None,
        )
        pki_message["header"]["generalInfo"].append(info_val_type)
        if info_val_type_pub_key is not None:
            pki_message["header"]["generalInfo"].append(info_val_type_pub_key)

        der_data = encoder.encode(pki_message["header"]) + encoder.encode(pki_message["body"])

        signature = sign_data_with_alg_id(
            alg_id=alt_prot_alg_id,
            data=der_data,
            key=alt_signing_key,
        )

        if bad_message_check:
            signature = utils.manipulate_first_byte(signature)

        info_val_type_sig = rfc9480.InfoTypeAndValue()
        info_val_type_sig["infoType"] = id_ce_altSignatureValue
        info_val_type_sig["infoValue"] = encoder.encode(univ.BitString.fromOctetString(signature))
        pki_message["header"]["generalInfo"].append(info_val_type_sig)

        der_data = encoder.encode(pki_message["header"]) + encoder.encode(pki_message["body"])

        signature = sign_data_with_alg_id(
            alg_id=prot_alg_id,
            data=der_data,
            key=private_key,
        )
        pki_message["protection"] = prepare_pki_protection_field(signature)

    return pki_message<|MERGE_RESOLUTION|>--- conflicted
+++ resolved
@@ -73,61 +73,7 @@
         use_pss = oid in RSASSA_PSS_OID_2_NAME
         return sign_data(key=key, data=data, hash_alg=hash_alg, use_rsa_pss=use_pss)
     else:
-<<<<<<< HEAD
-        raise ValueError(f"Unsupported public key type: {type(key).__name__}.")
-
-
-# TODO fix parse catalyst directly.
-def verify_cert_hybrid_signature(
-    ee_cert: rfc9480.CMPCertificate,
-    issuer_cert: rfc9480.CMPCertificate,
-    other_cert: rfc9480.CMPCertificate,
-    catalyst_key: PQSignaturePrivateKey = None,
-) -> None:
-    """Verify the hybrid signature of an end-entity (EE) certificate using the appropriate composite method.
-
-    :param ee_cert: The end-entity certificate (`CMPCertificate`) to be verified. This certificate
-                    contains the hybrid signature and its algorithm identifier.
-    :param issuer_cert: The issuer certificate providing the traditional public key or composite signature key.
-    :param other_cert: The secondary certificate containing the
-                       post-quantum public key (e.g., ML-DSA or another PQ signature algorithm)
-                       used in the composite signature. (as an example, use-case for cert discovery)
-    :param catalyst_key: Optional. A post-quantum private key (`PQSignaturePrivateKey`) used for creating
-                         a composite key dynamically when `other_cert` is not provided.
-
-    :raises ValueError:
-        - If the OID in the `ee_cert` is unsupported or invalid.
-        - If neither `other_cert` nor `catalyst_key` is provided when required.
-    :raises NotImplementedError: If the signature algorithm OID is not supported for verification.
-    :raises InvalidSignature: If the signature verification fails.
-    """
-    oid = ee_cert["tbsCertificate"]["subjectPublicKeyInfo"]["algorithm"]["algorithm"]
-    alg_id = ee_cert["tbsCertificate"]["signature"]
-    spki = other_cert["tbsCertificate"]["subjectPublicKeyInfo"]
-    if oid in CMS_COMPOSITE_OID_2_NAME:
-        if other_cert is None and catalyst_key is None:
-            composite_key = PQKeyFactory.load_public_key_from_spki(spki)
-            if not isinstance(composite_key, CompositeSigCMSPublicKey):
-                raise ValueError()
-        elif other_cert is not None:
-            trad_key = load_public_key_from_spki(issuer_cert["tbsCertificate"]["subjectPublicKeyInfo"])
-            pq_key = PQKeyFactory.load_public_key_from_spki(other_cert["tbsCertificate"]["subjectPublicKeyInfo"])
-            composite_key = CompositeSigCMSPublicKey(pq_key, trad_key=trad_key)
-
-        else:
-            trad_key = load_public_key_from_spki(issuer_cert["tbsCertificate"]["subjectPublicKeyInfo"])
-            composite_key = CompositeSigCMSPublicKey(catalyst_key, trad_key=trad_key)
-
-        data = encoder.encode(ee_cert["tbsCertificate"])
-        signature = ee_cert["signature"].asOctets()
-        CompositeSigCMSPrivateKey.validate_oid(oid, composite_key)
-        verify_signature_with_alg_id(composite_key, alg_id=alg_id, signature=signature, data=data)
-
-    else:
-        raise NotImplementedError(f"Unsupported algorithm OID: {oid}. Verification not implemented.")
-=======
         raise ValueError(f"Unsupported private key type: {type(key).__name__} oid:{may_return_oid_to_name(oid)}")
->>>>>>> bbbc0010
 
 
 @not_keyword
