# SPDX-FileCopyrightText: Copyright 2025 Siemens AG
#
# SPDX-License-Identifier: Apache-2.0

<<<<<<< HEAD
safety>= 3.6.0, < 4.0.0
pylint>= 3.3.8, < 4.0.0
black>= 25.0.0, < 26.0.0
ruff>= 0.12.11, < 1.0.0
robotframework-robocop==6.6.1
pyright==1.1.404
codespell==2.4.1
=======
safety>= 3.3.1, < 4.0.0
pylint>= 4.0.2, < 5.0.0
black>= 25.0.0, < 26.0.0
ruff>= 0.12.12, < 1.0.0
robotframework-robocop==6.9.2
robotframework-tidy==4.18.0
pyright==1.1.407
codespell==2.4.1
reuse==6.2.0
>>>>>>> fe968ffb
<|MERGE_RESOLUTION|>--- conflicted
+++ resolved
@@ -2,16 +2,7 @@
 #
 # SPDX-License-Identifier: Apache-2.0
 
-<<<<<<< HEAD
 safety>= 3.6.0, < 4.0.0
-pylint>= 3.3.8, < 4.0.0
-black>= 25.0.0, < 26.0.0
-ruff>= 0.12.11, < 1.0.0
-robotframework-robocop==6.6.1
-pyright==1.1.404
-codespell==2.4.1
-=======
-safety>= 3.3.1, < 4.0.0
 pylint>= 4.0.2, < 5.0.0
 black>= 25.0.0, < 26.0.0
 ruff>= 0.12.12, < 1.0.0
@@ -19,5 +10,4 @@
 robotframework-tidy==4.18.0
 pyright==1.1.407
 codespell==2.4.1
-reuse==6.2.0
->>>>>>> fe968ffb
+reuse==6.2.0