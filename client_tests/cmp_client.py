--- conflicted
+++ resolved
@@ -2,11 +2,7 @@
 #
 # SPDX-License-Identifier: Apache-2.0
 
-<<<<<<< HEAD
-"""CMP Client Command Generation Module"""
-=======
 """Client test logic for CMP operations."""
->>>>>>> fe968ffb
 
 from jinja2 import Template
 from robot.api.deco import keyword
@@ -35,13 +31,8 @@
  --secret "{{ secret }}"
  {% if csr %}--csr {{ csr }}{% endif %}
  {% if newkey %}--newkey {{ newkey }}{% endif %}
-<<<<<<< HEAD
- {% if certout %}--certout {{ certout }}{% endif %} 
-"""  # noqa: W291 Trailing whitespace
-=======
  {% if certout %}--certout {{ certout }}{% endif %}
 """
->>>>>>> fe968ffb
 
 embedded_cmp = """
 ./build/embedded_cmp
@@ -52,11 +43,7 @@
 
 
 @keyword(name="Get CMP Command")
-<<<<<<< HEAD
-def get_cmp_command(client: str = "openssl", **kwargs) -> list:  # noqa: D417 undocumented params
-=======
 def get_cmp_command(client: str = "openssl", **kwargs) -> list:  # noqa: D417
->>>>>>> fe968ffb
     """Construct a CMP command based on the client and keyword arguments.
 
     Arguments:
@@ -68,20 +55,15 @@
     -------
     - List of command-line arguments suitable for use with Run Process
 
-    Example:
-    -------
+    Examples:
+    --------
     | ${args}= | Get CMP Command | openssl | cmd=ir | server=http://localhost:5000 | ... |
 
     """
     try:
         template = Template(globals()[client])
-<<<<<<< HEAD
-    except KeyError:
-        raise ValueError(f"Unsupported CMP client: {client}")
-=======
     except KeyError as e:
         raise ValueError(f"Unsupported CMP client: {client}") from e
->>>>>>> fe968ffb
 
     rendered = template.render(**kwargs)
     return rendered.strip().split()